--- conflicted
+++ resolved
@@ -3,10 +3,7 @@
   arabicFontSize: number;
   translationFontSize: number;
   arabicFontFace: string;
-<<<<<<< HEAD
-=======
   wordLang: string;
   showByWords: boolean;
->>>>>>> 5e388253
   tajweed: boolean;
 }