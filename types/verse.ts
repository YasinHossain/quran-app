export interface Translation {
  id?: number;
  resource_id: number;
  text: string;
}

export interface Audio {
  url: string;
}

<<<<<<< HEAD
export interface Word {
  id: number;
  uthmani: string;
  [key: string]: unknown;
}
=======
import type { Word } from './word';
>>>>>>> 9b253343

export interface Verse {
  id: number;
  verse_key: string;
  text_uthmani: string;
  audio?: Audio;
  translations?: Translation[];
  words?: Word[];
}<|MERGE_RESOLUTION|>--- conflicted
+++ resolved
@@ -8,15 +8,7 @@
   url: string;
 }
 
-<<<<<<< HEAD
-export interface Word {
-  id: number;
-  uthmani: string;
-  [key: string]: unknown;
-}
-=======
 import type { Word } from './word';
->>>>>>> 9b253343
 
 export interface Verse {
   id: number;
