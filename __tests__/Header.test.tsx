import { render, screen } from '@testing-library/react'
<<<<<<< HEAD
import Header from '../app/components/common/Header'
=======
import Header from '@/app/components/common/Header'
>>>>>>> ad6f9a49

describe('Header', () => {
  it('renders the title', () => {
    render(<Header />)
    expect(screen.getByText('title')).toBeInTheDocument()
  })
})<|MERGE_RESOLUTION|>--- conflicted
+++ resolved
@@ -1,13 +1,23 @@
 import { render, screen } from '@testing-library/react'
-<<<<<<< HEAD
-import Header from '../app/components/common/Header'
-=======
 import Header from '@/app/components/common/Header'
->>>>>>> ad6f9a49
+
+// Mock the useTranslation hook
+jest.mock('react-i18next', () => ({
+  useTranslation: () => ({
+    t: (key: string) => key, // Returns the key itself for testing purposes
+  }),
+}));
 
 describe('Header', () => {
   it('renders the title', () => {
-    render(<Header />)
-    expect(screen.getByText('title')).toBeInTheDocument()
-  })
-})+    render(<Header />);
+    // The component uses t('title'), so we expect 'title' to be in the document.
+    expect(screen.getByText('title')).toBeInTheDocument();
+  });
+
+  it('renders the search placeholder', () => {
+    render(<Header />);
+    // The component uses t('search_placeholder'), so we check for that key.
+    expect(screen.getByPlaceholderText('search_placeholder')).toBeInTheDocument();
+  });
+});