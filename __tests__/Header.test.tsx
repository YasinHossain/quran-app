--- conflicted
+++ resolved
@@ -1,14 +1,4 @@
 import { render, screen } from '@testing-library/react'
-<<<<<<< HEAD
-import Header from '../app/components/common/Header'
-
-describe('Header', () => {
-  it('renders the title', () => {
-    render(<Header />)
-    expect(screen.getByText('title')).toBeInTheDocument()
-  })
-})
-=======
 import Header from '@/app/components/common/Header'
 
 // Mock the useTranslation hook
@@ -30,5 +20,4 @@
     // The component uses t('search_placeholder'), so we check for that key.
     expect(screen.getByPlaceholderText('search_placeholder')).toBeInTheDocument();
   });
-});
->>>>>>> 402b8ac8
+});