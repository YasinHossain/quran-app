import { render, screen } from '@testing-library/react';
import userEvent from '@testing-library/user-event';
import Header from '@/app/components/common/Header';
import { SettingsSidebar } from '@/app/features/surah/[surahId]/_components/SettingsSidebar';
import { SettingsProvider } from '@/app/context/SettingsContext';
import { SidebarProvider } from '@/app/context/SidebarContext';
import { ThemeProvider } from '@/app/context/ThemeContext';

// mock translation hook
jest.mock('react-i18next', () => ({
  useTranslation: () => ({ t: (key: string) => key }),
}));

// mock next/navigation for Header
jest.mock('next/navigation', () => ({
  useRouter: () => ({ push: jest.fn() }),
}));

const Wrapper = ({ children }: { children: React.ReactNode }) => (
  <ThemeProvider>
    <SettingsProvider>
      <SidebarProvider>{children}</SidebarProvider>
    </SettingsProvider>
  </ThemeProvider>
);

describe('SettingsSidebar interactions', () => {
  beforeAll(() => {
    Object.defineProperty(window, 'matchMedia', {
      writable: true,
      value: jest.fn().mockImplementation((query) => ({
        matches: false,
        media: query,
        onchange: null,
        addListener: jest.fn(),
        removeListener: jest.fn(),
        addEventListener: jest.fn(),
        removeEventListener: jest.fn(),
        dispatchEvent: jest.fn(),
      })),
    });
  });

  beforeEach(() => {
    localStorage.clear();
  });

  it('opens via header icon, switches font tabs, and closes with back button', async () => {
    render(
      <Wrapper>
        <Header />
        <SettingsSidebar
          onTranslationPanelOpen={() => {}}
          onWordTranslationPanelOpen={() => {}}
          selectedTranslationName="English"
<<<<<<< HEAD
          selectedWordTranslationName="Bengali"
=======
          selectedWordTranslationName="English"
>>>>>>> da95ddce
        />
      </Wrapper>
    );

    const aside = document.querySelector('aside');
    expect(aside?.className).toContain('translate-x-full');

    // Open settings sidebar
    await userEvent.click(screen.getByLabelText('Open Settings'));
    expect(screen.getByText('reading_setting')).toBeInTheDocument();

    // Switch font tab
    await userEvent.click(screen.getByRole('button', { name: 'KFGQPC Uthman Taha' }));
    expect(screen.getByText('select_font_face')).toBeInTheDocument();

    // Change font option
    await userEvent.click(screen.getByRole('button', { name: 'IndoPak' }));
    expect(screen.getByText('Noto Nastaliq Urdu')).toBeInTheDocument();

    // Close with back button
    const panel = screen.getByText('select_font_face').parentElement?.parentElement as HTMLElement;
<<<<<<< HEAD
    await userEvent.click(screen.getAllByRole('button', { name: 'Back' })[1]);
=======
    const backButtons = screen.getAllByRole('button', { name: 'Back' });
    await userEvent.click(backButtons[1]);
>>>>>>> da95ddce
    expect(panel?.className).toContain('translate-x-full');
  });
});<|MERGE_RESOLUTION|>--- conflicted
+++ resolved
@@ -53,11 +53,7 @@
           onTranslationPanelOpen={() => {}}
           onWordTranslationPanelOpen={() => {}}
           selectedTranslationName="English"
-<<<<<<< HEAD
           selectedWordTranslationName="Bengali"
-=======
-          selectedWordTranslationName="English"
->>>>>>> da95ddce
         />
       </Wrapper>
     );
@@ -79,12 +75,8 @@
 
     // Close with back button
     const panel = screen.getByText('select_font_face').parentElement?.parentElement as HTMLElement;
-<<<<<<< HEAD
-    await userEvent.click(screen.getAllByRole('button', { name: 'Back' })[1]);
-=======
     const backButtons = screen.getAllByRole('button', { name: 'Back' });
     await userEvent.click(backButtons[1]);
->>>>>>> da95ddce
     expect(panel?.className).toContain('translate-x-full');
   });
 });