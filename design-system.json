--- conflicted
+++ resolved
@@ -6,31 +6,18 @@
     "muted": "#6B7280",
     "accent": "#0d9488",
     "accentHover": "#0f766e",
-<<<<<<< HEAD
-    "interactive": "#F1F5F9",
-    "hover": "#E5E7EB",
-=======
     "interactive": "#F3F4F6",
     "interactiveHover": "#E5E7EB",
->>>>>>> e4cad7f1
     "border": "#e5e7eb",
     "error": "#DC2626",
     "onAccent": "#ffffff",
     "backgroundDark": "#1a202c",
-<<<<<<< HEAD
-    "surfaceDark": "#1e293b",
+    "surfaceDark": "#2d3748",
     "foregroundDark": "#d1d5db",
     "mutedDark": "#9ca3af",
     "accentHoverDark": "#0f766e",
     "interactiveDark": "#374151",
-    "hoverDark": "#4b5563",
-=======
-    "surfaceDark": "#2d3748",
-    "foregroundDark": "#d1d5db",
-    "mutedDark": "#9ca3af",
-    "interactiveDark": "#374151",
     "interactiveHoverDark": "#4b5563",
->>>>>>> e4cad7f1
     "borderDark": "#4b5563",
     "errorDark": "#F87171",
     "onAccentDark": "#ffffff"
