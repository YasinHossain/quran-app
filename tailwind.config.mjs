--- conflicted
+++ resolved
@@ -11,10 +11,8 @@
         foreground: 'rgb(var(--color-foreground) / <alpha-value>)',
         accent: 'rgb(var(--color-accent) / <alpha-value>)',
         'accent-hover': 'rgb(var(--color-accent-hover) / <alpha-value>)',
-<<<<<<< HEAD
+        'on-accent': 'rgb(var(--color-on-accent) / <alpha-value>)',
         border: 'rgb(var(--color-border) / <alpha-value>)',
-=======
-        'on-accent': 'rgb(var(--color-on-accent) / <alpha-value>)',
         brand: '#009688',
 
         // Interactive states
@@ -37,7 +35,6 @@
         'input-bg': 'rgb(var(--color-input-bg) / <alpha-value>)',
         'button-primary': 'rgb(var(--color-button-primary) / <alpha-value>)',
         'button-secondary': 'rgb(var(--color-button-secondary) / <alpha-value>)',
->>>>>>> dcfc75c4
       },
       spacing: designTokens.spacing,
       fontFamily: {
