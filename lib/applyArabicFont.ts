--- conflicted
+++ resolved
@@ -6,18 +6,18 @@
  * @returns Modified HTML with font applied to Arabic text.
  */
 export function applyArabicFont(html: string, font: string): string {
-<<<<<<< HEAD
-  return html.replace(
+  // First, remove any existing font-family spans that this function may have added previously.
+  // This robustly prevents nesting <span> tags if the function is called multiple times.
+  // The regex is specifically designed to match the output of the second replacement.
+  const withoutExisting = html.replace(
+    /<span style="font-family:&quot;[^"]+&quot;;">([\u0600-\u06FF]+)<\/span>/g,
+    '$1'
+  );
+
+  // Now, wrap all sequences of Arabic characters with a new span using the specified font.
+  // Using &quot; is critical to correctly handle font names that contain spaces.
+  return withoutExisting.replace(
     /([\u0600-\u06FF]+)/g,
     `<span style="font-family:&quot;${font}&quot;;">$1</span>`
-=======
-  const withoutExisting = html.replace(
-    /<span style="font-family:[^"]+;">([\u0600-\u06FF]+)<\/span>/g,
-    '$1'
-  );
-  return withoutExisting.replace(
-    /([\u0600-\u06FF]+)/g,
-    `<span style="font-family:${font};">$1</span>`
->>>>>>> e5433c5b
   );
 }