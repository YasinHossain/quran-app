const API_BASE_URL = process.env.QURAN_API_BASE_URL ?? 'https://api.quran.com/api/v4';

import { Chapter, TranslationResource, Verse } from '@/types';

export async function getChapters(): Promise<Chapter[]> {
  const res = await fetch(`${API_BASE_URL}/chapters?language=en`);
  if (!res.ok) {
    throw new Error(`Failed to fetch chapters: ${res.status}`);
  }
  const data = await res.json();
  return data.chapters as Chapter[];
}

export async function getTranslations(): Promise<TranslationResource[]> {
  const res = await fetch(`${API_BASE_URL}/resources/translations`);
  if (!res.ok) {
    throw new Error(`Failed to fetch translations: ${res.status}`);
  }
  const data = await res.json();
  return data.translations as TranslationResource[];
}

export interface PaginatedVerses {
  verses: Verse[];
  totalPages: number;
}

interface SearchApiResult {
  verse_key: string;
  verse_id: number;
  text: string;
  translations?: Verse['translations'];
}

export async function getVersesByChapter(
  chapterId: string | number,
  translationId: number,
  page = 1,
  perPage = 20
): Promise<PaginatedVerses> {
  const url = `${API_BASE_URL}/verses/by_chapter/${chapterId}?language=en&words=true&translations=${translationId}&fields=text_uthmani,audio&per_page=${perPage}&page=${page}`;
  const res = await fetch(url);
  if (!res.ok) {
    throw new Error(`Failed to fetch verses: ${res.status}`);
  }
  const data = await res.json();
  const totalPages = data.meta?.total_pages || data.pagination?.total_pages || 1;
  return { verses: data.verses as Verse[], totalPages };
}

<<<<<<< HEAD
export async function searchVerses(query: string): Promise<Verse[]> {
  const url = `${API_BASE_URL}/search?q=${encodeURIComponent(query)}&size=20&translations=20`;
  const res = await fetch(url);
  if (!res.ok) {
    throw new Error(`Failed to search verses: ${res.status}`);
  }
  const data = await res.json();
  const results: SearchApiResult[] = data.search?.results || [];
  return results.map(r => ({
    id: r.verse_id,
    verse_key: r.verse_key,
    text_uthmani: r.text,
    translations: r.translations,
  })) as Verse[];
=======
// Fetch tafsir text for a specific verse
export async function getTafsirByVerse(
  verseKey: string,
  tafsirId = 169
): Promise<string> {
  const url = `${API_BASE_URL}/tafsirs/${tafsirId}/by_ayah/${encodeURIComponent(
    verseKey
  )}`;
  const res = await fetch(url);
  if (!res.ok) {
    throw new Error(`Failed to fetch tafsir: ${res.status}`);
  }
  const data = await res.json();
  return data.tafsir?.text as string;
}

export async function getVersesByJuz(
  juzId: string | number,
  translationId: number,
  page = 1,
  perPage = 20
): Promise<PaginatedVerses> {
  const url = `${API_BASE_URL}/verses/by_juz/${juzId}?language=en&words=true&translations=${translationId}&fields=text_uthmani,audio&per_page=${perPage}&page=${page}`;
  const res = await fetch(url);
  if (!res.ok) {
    throw new Error(`Failed to fetch verses: ${res.status}`);
  }
  const data = await res.json();
  const totalPages = data.meta?.total_pages || data.pagination?.total_pages || 1;
  return { verses: data.verses as Verse[], totalPages };
}

export async function getVersesByPage(
  pageId: string | number,
  translationId: number,
  page = 1,
  perPage = 20
): Promise<PaginatedVerses> {
  const url = `${API_BASE_URL}/verses/by_page/${pageId}?language=en&words=true&translations=${translationId}&fields=text_uthmani,audio&per_page=${perPage}&page=${page}`;
  const res = await fetch(url);
  if (!res.ok) {
    throw new Error(`Failed to fetch verses: ${res.status}`);
  }
  const data = await res.json();
  const totalPages = data.meta?.total_pages || data.pagination?.total_pages || 1;
  return { verses: data.verses as Verse[], totalPages };
>>>>>>> 21703d80
}

export { API_BASE_URL };<|MERGE_RESOLUTION|>--- conflicted
+++ resolved
@@ -48,7 +48,6 @@
   return { verses: data.verses as Verse[], totalPages };
 }
 
-<<<<<<< HEAD
 export async function searchVerses(query: string): Promise<Verse[]> {
   const url = `${API_BASE_URL}/search?q=${encodeURIComponent(query)}&size=20&translations=20`;
   const res = await fetch(url);
@@ -63,7 +62,8 @@
     text_uthmani: r.text,
     translations: r.translations,
   })) as Verse[];
-=======
+}
+
 // Fetch tafsir text for a specific verse
 export async function getTafsirByVerse(
   verseKey: string,
@@ -110,7 +110,6 @@
   const data = await res.json();
   const totalPages = data.meta?.total_pages || data.pagination?.total_pages || 1;
   return { verses: data.verses as Verse[], totalPages };
->>>>>>> 21703d80
 }
 
 export { API_BASE_URL };