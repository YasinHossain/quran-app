const API_BASE_URL = process.env.QURAN_API_BASE_URL ?? 'https://api.quran.com/api/v4';

import { Chapter, TranslationResource, Verse, Juz, Word } from '@/types';

const tafsirCache = new Map<string, string>();

interface ApiWord {
  id: number;
  text: string;
  text_uthmani?: string;
  translation?: { text?: string };
  [key: string]: unknown;
}

interface ApiVerse extends Omit<Verse, 'words'> {
  words?: ApiWord[];
}

function normalizeVerse(raw: ApiVerse, wordLang = 'en'): Verse {
  return {
    ...raw,
    words: raw.words?.map((w) => ({
      ...w,
      uthmani: w.text_uthmani ?? w.text,
      [wordLang]: w.translation?.text,
    })) as Word[],
  };
}

export async function getChapters(): Promise<Chapter[]> {
  const res = await fetch(`${API_BASE_URL}/chapters?language=en`);
  if (!res.ok) {
    throw new Error(`Failed to fetch chapters: ${res.status}`);
  }
  const data = await res.json();
  return data.chapters as Chapter[];
}

export async function getTranslations(): Promise<TranslationResource[]> {
  const res = await fetch(`${API_BASE_URL}/resources/translations`);
  if (!res.ok) {
    throw new Error(`Failed to fetch translations: ${res.status}`);
  }
  const data = await res.json();
  return data.translations as TranslationResource[];
}

export async function getWordTranslations(): Promise<TranslationResource[]> {
  const res = await fetch(`${API_BASE_URL}/resources/translations?resource_type=word_by_word`);
  if (!res.ok) {
    throw new Error(`Failed to fetch translations: ${res.status}`);
  }
  const data = await res.json();
  return data.translations as TranslationResource[];
}

<<<<<<< HEAD
export async function getTafsirResources(): Promise<TafsirResource[]> {
  const res = await fetch(`${API_BASE_URL}/resources/tafsirs`);
  if (!res.ok) {
    throw new Error(`Failed to fetch tafsir resources: ${res.status}`);
  }
  const data = await res.json();
  return data.tafsirs as TafsirResource[];
=======
export async function getTafsirResources() {
  const res = await fetch(`${API_BASE_URL}/resources/tafsirs`);
  if (!res.ok) {
    throw new Error(`Failed to fetch tafsirs: ${res.status}`);
  }
  const data = await res.json();
  return data.tafsirs as import('@/types').TafsirResource[];
>>>>>>> 0084024f
}

export interface PaginatedVerses {
  verses: Verse[];
  totalPages: number;
}

export interface TafsirResource {
  id: number;
  slug: string;
  name: string;
  language_name: string;
}

interface SearchApiResult {
  verse_key: string;
  verse_id: number;
  text: string;
  translations?: Verse['translations'];
}

export async function getVersesByChapter(
  chapterId: string | number,
  translationId: number,
  page = 1,
  perPage = 20,
  wordLang = 'en'
): Promise<PaginatedVerses> {
  let url = `${API_BASE_URL}/verses/by_chapter/${chapterId}?language=${wordLang}&words=true`;
  url += `&word_translation_language=${wordLang}`;
  url += `&word_fields=text_uthmani&translations=${translationId}&fields=text_uthmani,audio&per_page=${perPage}&page=${page}`;
  const res = await fetch(url);
  if (!res.ok) {
    throw new Error(`Failed to fetch verses: ${res.status}`);
  }
  const data = await res.json();
  const totalPages = data.meta?.total_pages || data.pagination?.total_pages || 1;
  const verses = (data.verses as ApiVerse[]).map((v) => normalizeVerse(v, wordLang));
  return { verses, totalPages };
}

export async function searchVerses(query: string): Promise<Verse[]> {
  const url = `${API_BASE_URL}/search?q=${encodeURIComponent(query)}&size=20&translations=20`;
  const res = await fetch(url);
  if (!res.ok) {
    throw new Error(`Failed to search verses: ${res.status}`);
  }
  const data = await res.json();
  const results: SearchApiResult[] = data.search?.results || [];
  return results.map((r) => ({
    id: r.verse_id,
    verse_key: r.verse_key,
    text_uthmani: r.text,
    translations: r.translations,
  })) as Verse[];
}

// Fetch tafsir text for a specific verse
export async function getTafsirByVerse(verseKey: string, tafsirId = 169): Promise<string> {
  const url = `${API_BASE_URL}/tafsirs/${tafsirId}/by_ayah/${encodeURIComponent(verseKey)}`;
  const res = await fetch(url);
  if (!res.ok) {
    throw new Error(`Failed to fetch tafsir: ${res.status}`);
  }
  const data = await res.json();
  return data.tafsir?.text as string;
}

export async function getTafsirCached(verseKey: string, id: string): Promise<string> {
  const key = `${id}:${verseKey}`;
  if (tafsirCache.has(key)) {
    return tafsirCache.get(key)!;
  }
  const res = await fetch(
    `${API_BASE_URL}/tafsirs/${id}?verse_key=${encodeURIComponent(verseKey)}`
  );
  if (!res.ok) {
    throw new Error(`Failed to fetch tafsir: ${res.status}`);
  }
  const data = await res.json();
  const text = data.tafsir?.text as string;
  tafsirCache.set(key, text);
  return text;
}

export async function getVersesByJuz(
  juzId: string | number,
  translationId: number,
  page = 1,
  perPage = 20,
  wordLang = 'en'
): Promise<PaginatedVerses> {
  const url = `${API_BASE_URL}/verses/by_juz/${juzId}?language=${wordLang}&words=true&word_translation_language=${wordLang}&word_fields=text_uthmani&translations=${translationId}&fields=text_uthmani,audio&per_page=${perPage}&page=${page}`;
  const res = await fetch(url);
  if (!res.ok) {
    throw new Error(`Failed to fetch verses: ${res.status}`);
  }
  const data = await res.json();
  const totalPages = data.meta?.total_pages || data.pagination?.total_pages || 1;
  const verses = (data.verses as ApiVerse[]).map((v) => normalizeVerse(v, wordLang));
  return { verses, totalPages };
}

export async function getVersesByPage(
  pageId: string | number,
  translationId: number,
  page = 1,
  perPage = 20,
  wordLang = 'en'
): Promise<PaginatedVerses> {
  const url = `${API_BASE_URL}/verses/by_page/${pageId}?language=${wordLang}&words=true&word_translation_language=${wordLang}&word_fields=text_uthmani&translations=${translationId}&fields=text_uthmani,audio&per_page=${perPage}&page=${page}`;
  const res = await fetch(url);
  if (!res.ok) {
    throw new Error(`Failed to fetch verses: ${res.status}`);
  }
  const data = await res.json();
  const totalPages = data.meta?.total_pages || data.pagination?.total_pages || 1;
  const verses = (data.verses as ApiVerse[]).map((v) => normalizeVerse(v, wordLang));
  return { verses, totalPages };
}

// Fetch information about a specific Juz
export async function getJuz(juzId: string | number): Promise<Juz> {
  const res = await fetch(`${API_BASE_URL}/juzs/${juzId}`);
  if (!res.ok) {
    throw new Error(`Failed to fetch juz: ${res.status}`);
  }
  const data = await res.json();
  return data.juz as Juz;
}

// Fetch a random verse with translation
export async function getRandomVerse(translationId: number): Promise<Verse> {
  const url = `${API_BASE_URL}/verses/random?translations=${translationId}&fields=text_uthmani`;
  const res = await fetch(url);
  if (!res.ok) {
    throw new Error(`Failed to fetch random verse: ${res.status}`);
  }
  const data = await res.json();
  return normalizeVerse(data.verse);
}

export { API_BASE_URL };<|MERGE_RESOLUTION|>--- conflicted
+++ resolved
@@ -2,8 +2,10 @@
 
 import { Chapter, TranslationResource, Verse, Juz, Word } from '@/types';
 
+// Caching tafsir responses for efficiency
 const tafsirCache = new Map<string, string>();
 
+// API response word shape
 interface ApiWord {
   id: number;
   text: string;
@@ -12,10 +14,12 @@
   [key: string]: unknown;
 }
 
+// API response verse shape, with optional words array
 interface ApiVerse extends Omit<Verse, 'words'> {
   words?: ApiWord[];
 }
 
+// Normalize API verse to app shape
 function normalizeVerse(raw: ApiVerse, wordLang = 'en'): Verse {
   return {
     ...raw,
@@ -27,6 +31,7 @@
   };
 }
 
+// Fetch all chapters
 export async function getChapters(): Promise<Chapter[]> {
   const res = await fetch(`${API_BASE_URL}/chapters?language=en`);
   if (!res.ok) {
@@ -36,6 +41,7 @@
   return data.chapters as Chapter[];
 }
 
+// Fetch all translations
 export async function getTranslations(): Promise<TranslationResource[]> {
   const res = await fetch(`${API_BASE_URL}/resources/translations`);
   if (!res.ok) {
@@ -45,6 +51,7 @@
   return data.translations as TranslationResource[];
 }
 
+// Fetch all word-by-word translation resources
 export async function getWordTranslations(): Promise<TranslationResource[]> {
   const res = await fetch(`${API_BASE_URL}/resources/translations?resource_type=word_by_word`);
   if (!res.ok) {
@@ -54,7 +61,7 @@
   return data.translations as TranslationResource[];
 }
 
-<<<<<<< HEAD
+// Fetch all tafsir resources (RESOLVED CONFLICT)
 export async function getTafsirResources(): Promise<TafsirResource[]> {
   const res = await fetch(`${API_BASE_URL}/resources/tafsirs`);
   if (!res.ok) {
@@ -62,17 +69,9 @@
   }
   const data = await res.json();
   return data.tafsirs as TafsirResource[];
-=======
-export async function getTafsirResources() {
-  const res = await fetch(`${API_BASE_URL}/resources/tafsirs`);
-  if (!res.ok) {
-    throw new Error(`Failed to fetch tafsirs: ${res.status}`);
-  }
-  const data = await res.json();
-  return data.tafsirs as import('@/types').TafsirResource[];
->>>>>>> 0084024f
-}
-
+}
+
+// Types for paginated results and tafsir
 export interface PaginatedVerses {
   verses: Verse[];
   totalPages: number;
@@ -92,6 +91,7 @@
   translations?: Verse['translations'];
 }
 
+// Get paginated verses by chapter
 export async function getVersesByChapter(
   chapterId: string | number,
   translationId: number,
@@ -112,6 +112,7 @@
   return { verses, totalPages };
 }
 
+// Search verses by query
 export async function searchVerses(query: string): Promise<Verse[]> {
   const url = `${API_BASE_URL}/search?q=${encodeURIComponent(query)}&size=20&translations=20`;
   const res = await fetch(url);
@@ -128,7 +129,7 @@
   })) as Verse[];
 }
 
-// Fetch tafsir text for a specific verse
+// Fetch tafsir text for a specific verse (quick, without cache)
 export async function getTafsirByVerse(verseKey: string, tafsirId = 169): Promise<string> {
   const url = `${API_BASE_URL}/tafsirs/${tafsirId}/by_ayah/${encodeURIComponent(verseKey)}`;
   const res = await fetch(url);
@@ -139,6 +140,7 @@
   return data.tafsir?.text as string;
 }
 
+// Fetch tafsir with cache (for repeated access)
 export async function getTafsirCached(verseKey: string, id: string): Promise<string> {
   const key = `${id}:${verseKey}`;
   if (tafsirCache.has(key)) {
@@ -156,6 +158,7 @@
   return text;
 }
 
+// Get verses by Juz (section)
 export async function getVersesByJuz(
   juzId: string | number,
   translationId: number,
@@ -174,6 +177,7 @@
   return { verses, totalPages };
 }
 
+// Get verses by Mushaf page
 export async function getVersesByPage(
   pageId: string | number,
   translationId: number,
@@ -213,4 +217,5 @@
   return normalizeVerse(data.verse);
 }
 
+// Export base URL for use elsewhere
 export { API_BASE_URL };