const API_BASE_URL = process.env.QURAN_API_BASE_URL ?? 'https://api.quran.com/api/v4';

import { Chapter, TranslationResource, Verse } from '@/types';

export async function getChapters(): Promise<Chapter[]> {
  const res = await fetch(`${API_BASE_URL}/chapters?language=en`);
  if (!res.ok) {
    throw new Error(`Failed to fetch chapters: ${res.status}`);
  }
  const data = await res.json();
  return data.chapters as Chapter[];
}

export async function getTranslations(): Promise<TranslationResource[]> {
  const res = await fetch(`${API_BASE_URL}/resources/translations`);
  if (!res.ok) {
    throw new Error(`Failed to fetch translations: ${res.status}`);
  }
  const data = await res.json();
  return data.translations as TranslationResource[];
}

export interface PaginatedVerses {
  verses: Verse[];
  totalPages: number;
}

export async function getVersesByChapter(
  chapterId: string | number,
  translationId: number,
  page = 1,
  perPage = 20
): Promise<PaginatedVerses> {
  const url = `${API_BASE_URL}/verses/by_chapter/${chapterId}?language=en&words=true&translations=${translationId}&fields=text_uthmani,audio&per_page=${perPage}&page=${page}`;
  const res = await fetch(url);
  if (!res.ok) {
    throw new Error(`Failed to fetch verses: ${res.status}`);
  }
  const data = await res.json();
  const totalPages = data.meta?.total_pages || data.pagination?.total_pages || 1;
  return { verses: data.verses as Verse[], totalPages };
}

<<<<<<< HEAD
// Fetch tafsir text for a specific verse
export async function getTafsirByVerse(
  verseKey: string,
  tafsirId = 169
): Promise<string> {
  const url = `${API_BASE_URL}/tafsirs/${tafsirId}/by_ayah/${encodeURIComponent(
    verseKey
  )}`;
  const res = await fetch(url);
  if (!res.ok) {
    throw new Error(`Failed to fetch tafsir: ${res.status}`);
  }
  const data = await res.json();
  return data.tafsir?.text as string;
=======
export async function getVersesByJuz(
  juzId: string | number,
  translationId: number,
  page = 1,
  perPage = 20
): Promise<PaginatedVerses> {
  const url = `${API_BASE_URL}/verses/by_juz/${juzId}?language=en&words=true&translations=${translationId}&fields=text_uthmani,audio&per_page=${perPage}&page=${page}`;
  const res = await fetch(url);
  if (!res.ok) {
    throw new Error(`Failed to fetch verses: ${res.status}`);
  }
  const data = await res.json();
  const totalPages = data.meta?.total_pages || data.pagination?.total_pages || 1;
  return { verses: data.verses as Verse[], totalPages };
}

export async function getVersesByPage(
  pageId: string | number,
  translationId: number,
  page = 1,
  perPage = 20
): Promise<PaginatedVerses> {
  const url = `${API_BASE_URL}/verses/by_page/${pageId}?language=en&words=true&translations=${translationId}&fields=text_uthmani,audio&per_page=${perPage}&page=${page}`;
  const res = await fetch(url);
  if (!res.ok) {
    throw new Error(`Failed to fetch verses: ${res.status}`);
  }
  const data = await res.json();
  const totalPages = data.meta?.total_pages || data.pagination?.total_pages || 1;
  return { verses: data.verses as Verse[], totalPages };
>>>>>>> 454241ec
}

export { API_BASE_URL };<|MERGE_RESOLUTION|>--- conflicted
+++ resolved
@@ -41,7 +41,6 @@
   return { verses: data.verses as Verse[], totalPages };
 }
 
-<<<<<<< HEAD
 // Fetch tafsir text for a specific verse
 export async function getTafsirByVerse(
   verseKey: string,
@@ -56,7 +55,8 @@
   }
   const data = await res.json();
   return data.tafsir?.text as string;
-=======
+}
+
 export async function getVersesByJuz(
   juzId: string | number,
   translationId: number,
@@ -87,7 +87,6 @@
   const data = await res.json();
   const totalPages = data.meta?.total_pages || data.pagination?.total_pages || 1;
   return { verses: data.verses as Verse[], totalPages };
->>>>>>> 454241ec
 }
 
 export { API_BASE_URL };