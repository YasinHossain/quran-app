--- conflicted
+++ resolved
@@ -267,11 +267,7 @@
   return normalizeVerse(data.verse);
 }
 
-<<<<<<< HEAD
 import { surahImageMap } from '@/app/(features)/surah/lib/surahImageMap';
-=======
-import { surahImageMap } from '@/app/surah/lib/surahImageMap';
->>>>>>> eb87e59a
 
 export async function getSurahCoverUrl(surahNumber: number): Promise<string | null> {
   const filename = surahImageMap[surahNumber];
