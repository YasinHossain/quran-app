import { writeFile } from 'fs/promises';
import { getJuzMeta, getSurahMeta, surahNamesEn } from 'quran-meta';

interface SurahMeta {
  number: number;
  name: string;
  arabicName: string;
  verses: number;
  meaning: string;
}

interface JuzMeta {
  number: number;
  name: string;
  surahRange: string;
}

async function main() {
<<<<<<< HEAD
  const chapters = await fetchSurahs();
  const surahs: SurahMeta[] = chapters.map((ch) => ({
    number: ch.id,
    name: ch.name_simple,
    arabicName: ch.name_arabic,
    verses: ch.verses_count,
    meaning: ch.translated_name?.name ?? '',
  }));
=======
  const surahs: SurahMeta[] = [];
  for (let i = 1; i <= 114; i++) {
    const meta = getSurahMeta(i);
    const [name, meaning] = surahNamesEn[i];
    surahs.push({
      number: i,
      name,
      arabicName: meta.name,
      verses: meta.ayahCount,
      meaning
    });
  }
>>>>>>> 11a5ee58
  await writeFile('data/surahs.json', JSON.stringify(surahs, null, 2) + '\n');

  const surahNames: Record<number, string> = {};
  surahs.forEach((s) => {
    surahNames[s.number] = s.name;
  });

  const juzData: JuzMeta[] = [];
  for (let i = 1; i <= 30; i++) {
    const meta = getJuzMeta(i);
    const [startSurah, startAyah] = meta.first;
    const [endSurah, endAyah] = meta.last;
    const surahRange = `${surahNames[startSurah]} ${startAyah} - ${surahNames[endSurah]} ${endAyah}`;
    juzData.push({ number: i, name: `Juz ${i}`, surahRange });
  }
  await writeFile('data/juz.json', JSON.stringify(juzData, null, 2) + '\n');
}

main().catch((err) => {
  console.error(err);
  process.exit(1);
});<|MERGE_RESOLUTION|>--- conflicted
+++ resolved
@@ -16,16 +16,6 @@
 }
 
 async function main() {
-<<<<<<< HEAD
-  const chapters = await fetchSurahs();
-  const surahs: SurahMeta[] = chapters.map((ch) => ({
-    number: ch.id,
-    name: ch.name_simple,
-    arabicName: ch.name_arabic,
-    verses: ch.verses_count,
-    meaning: ch.translated_name?.name ?? '',
-  }));
-=======
   const surahs: SurahMeta[] = [];
   for (let i = 1; i <= 114; i++) {
     const meta = getSurahMeta(i);
@@ -35,10 +25,9 @@
       name,
       arabicName: meta.name,
       verses: meta.ayahCount,
-      meaning
+      meaning,
     });
   }
->>>>>>> 11a5ee58
   await writeFile('data/surahs.json', JSON.stringify(surahs, null, 2) + '\n');
 
   const surahNames: Record<number, string> = {};
