--- conflicted
+++ resolved
@@ -4,183 +4,15 @@
   getJuzNumbers,
   isMufassalSurah,
   isSevenLongSurah,
-<<<<<<< HEAD
-=======
   isShortSurah,
   isMediumSurah,
   isLongSurah,
   getMemorizationDifficulty,
   getEstimatedReadingTime,
->>>>>>> 879aca72
 } from '../../../../src/domain/entities';
 import { validName, validArabicName, validEnglishName, validEnglishTranslation, validNumberOfAyahs, validRevelationType } from './Surah/test-utils';
 
 describe('Surah Entity - Metrics', () => {
-  describe('revelation type methods', () => {
-    it('should return true for isMakki when revelation type is MAKKI', () => {
-      const makkiSurah = new Surah(
-        1,
-        validName,
-        validArabicName,
-        validEnglishName,
-        validEnglishTranslation,
-        validNumberOfAyahs,
-        RevelationType.MAKKI
-      );
-
-      expect(makkiSurah.isMakki()).toBe(true);
-      expect(makkiSurah.isMadani()).toBe(false);
-    });
-
-    it('should return true for isMadani when revelation type is MADANI', () => {
-      const madaniSurah = new Surah(
-        2,
-        'البقرة',
-        'البقرة',
-        'Al-Baqarah',
-        'The Cow',
-        286,
-        RevelationType.MADANI
-      );
-
-      expect(madaniSurah.isMadani()).toBe(true);
-      expect(madaniSurah.isMakki()).toBe(false);
-    });
-  });
-
-<<<<<<< HEAD
-
-=======
-  describe('length classification', () => {
-    it('should classify short Surah correctly (less than 20 verses)', () => {
-      const shortSurah = new Surah(
-        108,
-        'الكوثر',
-        'الكوثر',
-        'Al-Kawthar',
-        'The Abundance',
-        3,
-        RevelationType.MAKKI
-      );
-
-      expect(isShortSurah(shortSurah.numberOfAyahs)).toBe(true);
-      expect(isMediumSurah(shortSurah.numberOfAyahs)).toBe(false);
-      expect(isLongSurah(shortSurah.numberOfAyahs)).toBe(false);
-    });
-
-    it('should classify medium Surah correctly (20-100 verses)', () => {
-      const mediumSurah = new Surah(
-        12,
-        'يوسف',
-        'يوسف',
-        'Yusuf',
-        'Joseph',
-        111,
-        RevelationType.MAKKI
-      );
-
-      expect(isShortSurah(mediumSurah.numberOfAyahs)).toBe(false);
-      expect(isMediumSurah(mediumSurah.numberOfAyahs)).toBe(false); // 111 > 100, so it's long
-      expect(isLongSurah(mediumSurah.numberOfAyahs)).toBe(true);
-    });
-
-    it('should classify medium Surah correctly (exactly 20 verses)', () => {
-      const mediumSurah = new Surah(20, 'طه', 'طه', 'Ta-Ha', 'Ta-Ha', 20, RevelationType.MAKKI);
-
-      expect(isShortSurah(mediumSurah.numberOfAyahs)).toBe(false);
-      expect(isMediumSurah(mediumSurah.numberOfAyahs)).toBe(true);
-      expect(isLongSurah(mediumSurah.numberOfAyahs)).toBe(false);
-    });
-
-    it('should classify long Surah correctly (more than 100 verses)', () => {
-      const longSurah = new Surah(
-        2,
-        'البقرة',
-        'البقرة',
-        'Al-Baqarah',
-        'The Cow',
-        286,
-        RevelationType.MADANI
-      );
-
-      expect(isShortSurah(longSurah.numberOfAyahs)).toBe(false);
-      expect(isMediumSurah(longSurah.numberOfAyahs)).toBe(false);
-      expect(isLongSurah(longSurah.numberOfAyahs)).toBe(true);
-    });
-  });
-
-  describe('getMemorizationDifficulty', () => {
-    it('should return "easy" for Surahs with 10 or fewer verses', () => {
-      const easySurah = new Surah(
-        112,
-        'الإخلاص',
-        'الإخلاص',
-        'Al-Ikhlas',
-        'The Sincerity',
-        4,
-        RevelationType.MAKKI
-      );
-
-      expect(getMemorizationDifficulty(easySurah.numberOfAyahs)).toBe('easy');
-    });
-
-    it('should return "medium" for Surahs with 11-50 verses', () => {
-      const mediumSurah = new Surah(36, 'يس', 'يس', 'Ya-Sin', 'Ya-Sin', 25, RevelationType.MAKKI);
-
-      expect(getMemorizationDifficulty(mediumSurah.numberOfAyahs)).toBe('medium');
-    });
-
-    it('should return "hard" for Surahs with more than 50 verses', () => {
-      const hardSurah = new Surah(
-        18,
-        'الكهف',
-        'الكهف',
-        'Al-Kahf',
-        'The Cave',
-        110,
-        RevelationType.MAKKI
-      );
-
-      expect(getMemorizationDifficulty(hardSurah.numberOfAyahs)).toBe('hard');
-    });
-  });
-
-  describe('getEstimatedReadingTime', () => {
-    it('should calculate reading time based on number of ayahs', () => {
-      const surah = new Surah(
-        1,
-        validName,
-        validArabicName,
-        validEnglishName,
-        validEnglishTranslation,
-        7, // 7 verses
-        validRevelationType
-      );
-
-      const readingTime = getEstimatedReadingTime(surah.numberOfAyahs);
-      // 7 verses * 15 words/verse = 105 words
-      // 105 words / 150 words/minute = 0.7 minutes, rounded up to 1
-      expect(readingTime).toBe(1);
-    });
-
-    it('should return reasonable time for long Surah', () => {
-      const longSurah = new Surah(
-        2,
-        'البقرة',
-        'البقرة',
-        'Al-Baqarah',
-        'The Cow',
-        286,
-        RevelationType.MADANI
-      );
-
-      const readingTime = getEstimatedReadingTime(longSurah.numberOfAyahs);
-      // 286 verses * 15 words/verse = 4290 words
-      // 4290 words / 150 words/minute = 28.6 minutes, rounded up to 29
-      expect(readingTime).toBe(29);
-    });
-  });
->>>>>>> 879aca72
   describe('special Surah classifications', () => {
     it('should correctly identify Seven Long Surahs', () => {
       const sevenLongSurahs = [2, 3, 4, 5, 6, 7, 9];
