--- conflicted
+++ resolved
@@ -25,10 +25,7 @@
     "@tailwindcss/postcss": "^4",
     "@testing-library/jest-dom": "^6.6.3",
     "@testing-library/react": "^16.3.0",
-<<<<<<< HEAD
-=======
     "@testing-library/user-event": "^14.6.1",
->>>>>>> 402b8ac8
     "@types/jest": "^30.0.0",
     "@types/node": "^20",
     "@types/react": "^19",
