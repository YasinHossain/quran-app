--- conflicted
+++ resolved
@@ -1,10 +1,10 @@
 'use client';
 import {
-  FaPlay,
-  FaPause,
-  FaBookmark,
-  FaRegBookmark,
-  FaShare,
+  FaPlay,
+  FaPause,
+  FaBookmark,
+  FaRegBookmark,
+  FaShare,
 } from '@/app/components/common/SvgIcons';
 import { Verse as VerseType, Translation, Word } from '@/types';
 import type { LanguageCode } from '@/lib/languageCodes';
@@ -14,118 +14,114 @@
 import { applyTajweed } from '@/lib/tajweed';
 
 interface VerseCardProps {
-  verse: VerseType;
+  verse: VerseType;
 }
 
 export default function VerseCard({ verse }: VerseCardProps) {
-  const { playingId, setPlayingId, loadingId } = useAudio();
-  const { settings, bookmarkedVerses, toggleBookmark } = useSettings();
+  const { playingId, setPlayingId, loadingId } = useAudio();
+  const { settings, bookmarkedVerses, toggleBookmark } = useSettings();
 
-  const showByWords = settings.showByWords ?? false;
-  const wordLang = settings.wordLang ?? 'en';
-  const isPlaying = playingId === verse.id;
-  const isLoadingAudio = loadingId === verse.id;
-  const isBookmarked = bookmarkedVerses.includes(String(verse.id));
+  const showByWords = settings.showByWords ?? false;
+  const wordLang = settings.wordLang ?? 'en';
+  const isPlaying = playingId === verse.id;
+  const isLoadingAudio = loadingId === verse.id;
+  const isBookmarked = bookmarkedVerses.includes(String(verse.id));
 
-  const handleShare = () => {
-    const url = typeof window !== 'undefined' ? window.location.href : '';
-    if (navigator.share) {
-      navigator.share({ title: 'Quran', url }).catch(() => {});
-    } else if (navigator.clipboard) {
-      navigator.clipboard.writeText(url).catch(() => {});
-    }
-  };
+  const handleShare = () => {
+    const url = typeof window !== 'undefined' ? window.location.href : '';
+    if (navigator.share) {
+      navigator.share({ title: 'Quran', url }).catch(() => {});
+    } else if (navigator.clipboard) {
+      navigator.clipboard.writeText(url).catch(() => {});
+    }
+  };
 
-  return (
-    <div className="relative flex bg-white rounded-md border shadow p-6">
-      <span className="absolute -top-3 left-4 bg-slate-100 text-xs px-3 py-0.5 rounded-full">
-        {verse.verse_key}
-      </span>
-      <div className="w-14 flex flex-col items-center space-y-2 mr-4 pt-2 text-gray-500">
-        <button
-          aria-label={isPlaying ? 'Pause audio' : 'Play audio'}
-          onClick={() => setPlayingId((id) => (id === verse.id ? null : verse.id))}
-          className={`p-1.5 rounded-full hover:bg-gray-100 transition ${isPlaying ? 'text-emerald-600' : 'hover:text-emerald-600'}`}
-        >
-          {isLoadingAudio ? (
-            <Spinner className="h-4 w-4 text-emerald-600" />
-          ) : isPlaying ? (
-            <FaPause size={18} />
-          ) : (
-            <FaPlay size={18} />
-          )}
-        </button>
-        <button
-          aria-label={isBookmarked ? 'Remove bookmark' : 'Add bookmark'}
-          onClick={() => toggleBookmark(String(verse.id))}
-          className={`p-1.5 rounded-full hover:bg-gray-100 transition ${isBookmarked ? 'text-emerald-600' : 'hover:text-emerald-600'}`}
-        >
-          {isBookmarked ? <FaBookmark size={18} /> : <FaRegBookmark size={18} />}
-        </button>
-        <button
-          aria-label="Share"
-          onClick={handleShare}
-          className="p-1.5 rounded-full hover:bg-gray-100 hover:text-emerald-600 transition"
-        >
-          <FaShare size={18} />
-        </button>
-      </div>
-      <div className="flex-grow space-y-6">
-        <p
-          className="text-right leading-loose"
-          style={{
-            fontFamily: settings.arabicFontFace,
-            fontSize: `${settings.arabicFontSize}px`,
-            lineHeight: 2.2,
-          }}
-        >
-          {verse.words && verse.words.length > 0 ? (
-            <span className="flex flex-wrap gap-x-1 gap-y-1 justify-end">
-              {verse.words.map((word: Word) => (
-                <span key={word.id} className="text-center">
-                  <span className="relative group cursor-pointer inline-block">
-                    <span
-                      dangerouslySetInnerHTML={{
-                        __html: settings.tajweed ? applyTajweed(word.uthmani) : word.uthmani,
-                      }}
-                    />
-                    {!showByWords && (
-                      <span className="absolute left-1/2 -translate-x-1/2 -top-7 hidden group-hover:block bg-gray-800 text-white text-xs px-2 py-1 rounded shadow z-10 whitespace-nowrap">
-                        {word[wordLang as LanguageCode] as string}
-                      </span>
-                    )}
-                  </span>
-                  {showByWords && (
-                    <span
-<<<<<<< HEAD
-                      className="mt-0.5 block text-gray-500 mx-1"
-=======
-                      className="mt-0.5 block text-gray-500"
->>>>>>> af95a23b
-                      style={{ fontSize: `${settings.arabicFontSize * 0.5}px` }}
-                    >
-                      {word[wordLang as LanguageCode] as string}
-                    </span>
-                  )}
-                </span>
-              ))}
-            </span>
-          ) : settings.tajweed ? (
-            <span dangerouslySetInnerHTML={{ __html: applyTajweed(verse.text_uthmani) }} />
-          ) : (
-            verse.text_uthmani
-          )}
-        </p>
-        {verse.translations?.map((t: Translation) => (
-          <div key={t.resource_id}>
-            <p
-              className="text-left leading-relaxed"
-              style={{ fontSize: `${settings.translationFontSize}px` }}
-              dangerouslySetInnerHTML={{ __html: t.text }}
-            />
-          </div>
-        ))}
-      </div>
-    </div>
-  );
+  return (
+    <div className="relative flex bg-white rounded-md border shadow p-6">
+      <span className="absolute -top-3 left-4 bg-slate-100 text-xs px-3 py-0.5 rounded-full">
+        {verse.verse_key}
+      </span>
+      <div className="w-14 flex flex-col items-center space-y-2 mr-4 pt-2 text-gray-500">
+        <button
+          aria-label={isPlaying ? 'Pause audio' : 'Play audio'}
+          onClick={() => setPlayingId((id) => (id === verse.id ? null : verse.id))}
+          className={`p-1.5 rounded-full hover:bg-gray-100 transition ${isPlaying ? 'text-emerald-600' : 'hover:text-emerald-600'}`}
+        >
+          {isLoadingAudio ? (
+            <Spinner className="h-4 w-4 text-emerald-600" />
+          ) : isPlaying ? (
+            <FaPause size={18} />
+          ) : (
+            <FaPlay size={18} />
+          )}
+        </button>
+        <button
+          aria-label={isBookmarked ? 'Remove bookmark' : 'Add bookmark'}
+          onClick={() => toggleBookmark(String(verse.id))}
+          className={`p-1.5 rounded-full hover:bg-gray-100 transition ${isBookmarked ? 'text-emerald-600' : 'hover:text-emerald-600'}`}
+        >
+          {isBookmarked ? <FaBookmark size={18} /> : <FaRegBookmark size={18} />}
+        </button>
+        <button
+          aria-label="Share"
+          onClick={handleShare}
+          className="p-1.5 rounded-full hover:bg-gray-100 hover:text-emerald-600 transition"
+        >
+          <FaShare size={18} />
+        </button>
+      </div>
+      <div className="flex-grow space-y-6">
+        <p
+          className="text-right leading-loose"
+          style={{
+            fontFamily: settings.arabicFontFace,
+            fontSize: `${settings.arabicFontSize}px`,
+            lineHeight: 2.2,
+          }}
+        >
+          {verse.words && verse.words.length > 0 ? (
+            <span className="flex flex-wrap gap-x-1 gap-y-1 justify-end">
+              {verse.words.map((word: Word) => (
+                <span key={word.id} className="text-center">
+                  <span className="relative group cursor-pointer inline-block">
+                    <span
+                      dangerouslySetInnerHTML={{
+                        __html: settings.tajweed ? applyTajweed(word.uthmani) : word.uthmani,
+                      }}
+                    />
+                    {!showByWords && (
+                      <span className="absolute left-1/2 -translate-x-1/2 -top-7 hidden group-hover:block bg-gray-800 text-white text-xs px-2 py-1 rounded shadow z-10 whitespace-nowrap">
+                        {word[wordLang as LanguageCode] as string}
+                      </span>
+                    )}
+                  </span>
+                  {showByWords && (
+                    <span
+                      className="mt-0.5 block text-gray-500 mx-1"
+                      style={{ fontSize: `${settings.arabicFontSize * 0.5}px` }}
+                    >
+                      {word[wordLang as LanguageCode] as string}
+                    </span>
+                  )}
+                </span>
+              ))}
+            </span>
+          ) : settings.tajweed ? (
+            <span dangerouslySetInnerHTML={{ __html: applyTajweed(verse.text_uthmani) }} />
+          ) : (
+            verse.text_uthmani
+          )}
+        </p>
+        {verse.translations?.map((t: Translation) => (
+          <div key={t.resource_id}>
+            <p
+              className="text-left leading-relaxed"
+              style={{ fontSize: `${settings.translationFontSize}px` }}
+              dangerouslySetInnerHTML={{ __html: t.text }}
+            />
+          </div>
+        ))}
+      </div>
+    </div>
+  );
 }