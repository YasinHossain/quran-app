'use client';
import { useEffect, useState, useMemo } from 'react';
<<<<<<< HEAD
import Spinner from '@/app/components/shared/Spinner';
import { getTafsirCached } from '@/lib/tafsirCache';
=======
import Spinner from '@/app/components/common/Spinner';
import { getTafsirCached } from '@/app/features/tafsir/lib/tafsirCache';
>>>>>>> ab9e8544
import { getTafsirResources } from '@/lib/api';
import { applyArabicFont } from '@/app/features/tafsir/lib/applyArabicFont';
import useSWR from 'swr';
import { useTheme } from '@/app/context/ThemeContext';
import { useSettings } from '@/app/context/SettingsContext';

interface TafsirTabsProps {
  verseKey: string;
  tafsirIds: number[];
}

export default function TafsirTabs({ verseKey, tafsirIds }: TafsirTabsProps) {
  const { data } = useSWR('tafsirs', getTafsirResources);
  const { settings } = useSettings();

  // Compute tabs only when data or tafsirIds change
  const tabs = useMemo(() => {
    const resources = data || [];
    return tafsirIds
      .map((id) => resources.find((r) => r.id === id))
      .filter(Boolean)
      .slice(0, 3) as { id: number; name: string }[];
  }, [tafsirIds, data]);

  // -- Fix 1: activeId needs to track the tabs --
  const [activeId, setActiveId] = useState<number | undefined>(undefined);

  useEffect(() => {
    // If tabs exist and activeId is not in them, set to first tab
    if (tabs.length && !tabs.find((t) => t.id === activeId)) {
      setActiveId(tabs[0].id);
    }
  }, [tabs, activeId]);

  // -- Caching and loading state --
  const [contents, setContents] = useState<Record<number, string>>({});
  const [loading, setLoading] = useState<Record<number, boolean>>({});

  useEffect(() => {
    if (!activeId) return;
    if (contents[activeId]) return;
    setLoading((l) => ({ ...l, [activeId]: true }));
    getTafsirCached(verseKey, activeId)
      .then((text) => setContents((c) => ({ ...c, [activeId]: text })))
      .catch(() => setContents((c) => ({ ...c, [activeId]: 'Error loading tafsir.' })))
      .finally(() => setLoading((l) => ({ ...l, [activeId]: false })));
  }, [activeId, verseKey, contents]);

  const { theme } = useTheme();
  if (!tabs.length || !activeId) return null;

  const activeTab = tabs.find((t) => t.id === activeId);

  return (
    <div>
      <div
        className={`flex w-full items-center p-1 rounded-full ${theme === 'light' ? 'bg-gray-100' : 'bg-slate-800/60'} ml-4`}
      >
        {tabs.map((t) => (
          <button
            key={t.id}
            onClick={() => setActiveId(t.id)}
            className={`flex-1 text-center py-3 px-5 rounded-full text-sm font-semibold transition-colors whitespace-nowrap ${
              activeId === t.id
                ? theme === 'light'
                  ? 'bg-white shadow text-slate-900'
                  : 'bg-slate-700 text-white shadow'
                : theme === 'light'
                  ? 'text-slate-500 hover:text-slate-800'
                  : 'text-slate-400 hover:text-white'
            }`}
          >
            {t.name}
          </button>
        ))}
      </div>
      <div className="p-4 mt-4">
        <h2 className="mb-8 text-center text-xl font-bold text-[var(--foreground)]">
          {activeTab?.name}
        </h2>
        {loading[activeId] ? (
          <div className="flex justify-center py-4">
            <Spinner className="h-5 w-5 text-emerald-600" />
          </div>
        ) : (
          <div
            className="prose max-w-none whitespace-pre-wrap"
            style={{
              fontSize: `${settings.tafsirFontSize}px`,
            }}
            dangerouslySetInnerHTML={{
              __html: applyArabicFont(contents[activeId] || '', settings.arabicFontFace),
            }}
          />
        )}
      </div>
    </div>
  );
}<|MERGE_RESOLUTION|>--- conflicted
+++ resolved
@@ -1,12 +1,7 @@
 'use client';
 import { useEffect, useState, useMemo } from 'react';
-<<<<<<< HEAD
-import Spinner from '@/app/components/shared/Spinner';
-import { getTafsirCached } from '@/lib/tafsirCache';
-=======
 import Spinner from '@/app/components/common/Spinner';
 import { getTafsirCached } from '@/app/features/tafsir/lib/tafsirCache';
->>>>>>> ab9e8544
 import { getTafsirResources } from '@/lib/api';
 import { applyArabicFont } from '@/app/features/tafsir/lib/applyArabicFont';
 import useSWR from 'swr';
