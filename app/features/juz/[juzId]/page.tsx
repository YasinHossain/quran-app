--- conflicted
+++ resolved
@@ -14,11 +14,7 @@
 import { WORD_LANGUAGE_LABELS } from '@/lib/wordLanguages';
 import { useSettings } from '@/app/context/SettingsContext';
 import { useAudio } from '@/app/features/player/context/AudioContext';
-<<<<<<< HEAD
-import { buildAudioUrl } from '@/lib/reciters';
-=======
 import { buildAudioUrl } from '@/app/features/player/lib/reciters';
->>>>>>> afa48bec
 import useSWR from 'swr';
 import useSWRInfinite from 'swr/infinite';
 
