// app/features/juz/[juzId]/page.tsx
'use client';

import React, { useEffect, useState, useMemo, useRef, use } from 'react';
import { useTranslation } from 'react-i18next';
import { Verse } from '@/app/features/surah/[surahId]/_components/Verse';
import { SettingsSidebar } from '@/app/features/surah/[surahId]/_components/SettingsSidebar';
import { TranslationPanel } from '@/app/features/surah/[surahId]/_components/TranslationPanel';
import { Verse as VerseType, TranslationResource, Juz } from '@/types';
import { getTranslations, getVersesByJuz, getJuz } from '@/lib/api';
import { useSettings } from '@/app/context/SettingsContext';
import { useAudio } from '@/app/context/AudioContext';
import useSWR from 'swr';
import useSWRInfinite from 'swr/infinite';
// Removed PageProps import

interface JuzPageProps {
  params: { juzId: string };
  // You might need to add 'searchParams' here if you use them
  // searchParams: { [key: string]: string | string[] | undefined };
}

export default function JuzPage({ params }: JuzPageProps) {
  const { juzId } = use(params);

  const [error, setError] = useState<string | null>(null);
  const { settings } = useSettings();
  const { t } = useTranslation();
  const { playingId, setPlayingId } = useAudio();
  const [isTranslationPanelOpen, setIsTranslationPanelOpen] = useState(false);
  const [translationSearchTerm, setTranslationSearchTerm] = useState('');
  const loadMoreRef = useRef<HTMLDivElement | null>(null);

  // Fetch Juz information using juzId
  const { data: juzData, error: juzError } = useSWR(
    juzId ? ['juz', juzId] : null,
    ([, id]) => getJuz(id)
  );
  const juz: Juz | undefined = juzData;

  const { data: translationOptionsData } = useSWR('translations', getTranslations);
  const translationOptions = useMemo(() => translationOptionsData || [], [translationOptionsData]);

  const {
    data,
    size,
    setSize,
    isValidating
  } = useSWRInfinite(
    index =>
      juzId
        ? ['verses', juzId, settings.translationId, settings.wordLang, index + 1]
        : null,
<<<<<<< HEAD
    ([, juzId, translationId, page]) =>
      getVersesByJuz(juzId, translationId, page, 20, settings.wordLang).catch(err => {
=======
    ([, juzId, translationId, wordLang, page]) =>
      getVersesByJuz(juzId, translationId, page, 20, wordLang).catch(err => {
>>>>>>> 1932710b
        setError(`Failed to load content. ${err.message}`);
        return { verses: [], totalPages: 1 };
      })
  );

  const verses: VerseType[] = data ? data.flatMap(d => d.verses) : [];
  const totalPages = data ? data[data.length - 1]?.totalPages : 1;
  const isLoading = !data && !error && !juzData && !juzError;
  const isReachingEnd = size >= totalPages;

  // --- Infinite Scroll Effect ---
  useEffect(() => {
    if (!loadMoreRef.current) return;
    const observer = new IntersectionObserver(entries => {
      if (entries[0].isIntersecting && !isReachingEnd && !isValidating) {
        setSize(size + 1);
      }
    });
    observer.observe(loadMoreRef.current);
    return () => observer.disconnect();
  }, [isReachingEnd, isValidating, size, setSize]);

  // --- Memoized Values ---
  const selectedTranslationName = useMemo(
    () =>
      translationOptions.find(o => o.id === settings.translationId)?.name ||
      t('select_translation'),
    [settings.translationId, translationOptions, t]
  );
  const groupedTranslations = useMemo(
    () =>
      translationOptions
        .filter(o =>
          o.name.toLowerCase().includes(translationSearchTerm.toLowerCase())
        )
        .reduce<Record<string, TranslationResource[]>>((acc, t) => {
          (acc[t.language_name] ||= []).push(t);
          return acc;
        }, {}),
    [translationOptions, translationSearchTerm]
  );

  return (
    <div className="flex flex-grow bg-[var(--background)] text-[var(--foreground)] font-sans overflow-hidden">
      <main className="flex-grow bg-[var(--background)] p-6 lg:p-10 overflow-y-auto">
        <div className="max-w-4xl mx-auto relative">
          {/* Only render content when juzId is available */}
          {juzId ? (
            isLoading ? (
              <div className="text-center py-20 text-teal-600">{t('loading')}</div>
            ) : error ? (
              <div className="text-center py-20 text-red-600 bg-red-50 p-4 rounded-lg">{error}</div>
            ) : juzError ? (
              <div className="text-center py-20 text-red-600 bg-red-50 p-4 rounded-lg">{t('failed_to_load_juz_info')}</div>
            ) : (
              <>
                {/* Display Juz information */}
                {juz && (
                  <div className="mb-8 text-center">
                    <h1 className="text-3xl font-bold text-[var(--foreground)]">{t('juz_number', { number: juz.juz_number })}</h1>
                    {/* Add more Juz information here if available in your API response */}
                  </div>
                )}

                {verses.length > 0 ? (
                  <>
                    {verses.map(v => (
                      <React.Fragment key={v.id}>
                        <Verse verse={v} />
                        {playingId === v.id && v.audio?.url && (
                          <audio
                            src={`https://verses.quran.com/${v.audio.url}`}
                            autoPlay
                            onEnded={() => setPlayingId(null)}
                            onError={() => {
                              setError(t('could_not_play_audio'));
                              setPlayingId(null);
                            }}
                          >
                            <track kind="captions" />
                          </audio>
                        )}
                      </React.Fragment>
                    ))}
                    <div ref={loadMoreRef} className="py-4 text-center">
                      {isValidating && <span className="text-teal-600">{t('loading')}</span>}
                      {isReachingEnd && <span className="text-gray-500">{t('end_of_juz')}</span>}
                    </div>
                  </>
                ) : (
                  <div className="text-center py-20 text-gray-500">{t('no_verses_found_in_juz')}</div>
                )}
              </>
            )
          ) : (
            // Optionally, show a loading or waiting message while juzId is not available
            <div className="text-center py-20 text-teal-600">{t('loading')}</div>
          )}
        </div>
      </main>

      <SettingsSidebar
        onTranslationPanelOpen={() => setIsTranslationPanelOpen(true)}
        selectedTranslationName={selectedTranslationName}
      />

      <TranslationPanel
        isOpen={isTranslationPanelOpen}
        onClose={() => setIsTranslationPanelOpen(false)}
        groupedTranslations={groupedTranslations}
        searchTerm={translationSearchTerm}
        onSearchTermChange={setTranslationSearchTerm}
      />
    </div>
  );
}<|MERGE_RESOLUTION|>--- conflicted
+++ resolved
@@ -12,12 +12,9 @@
 import { useAudio } from '@/app/context/AudioContext';
 import useSWR from 'swr';
 import useSWRInfinite from 'swr/infinite';
-// Removed PageProps import
 
 interface JuzPageProps {
   params: { juzId: string };
-  // You might need to add 'searchParams' here if you use them
-  // searchParams: { [key: string]: string | string[] | undefined };
 }
 
 export default function JuzPage({ params }: JuzPageProps) {
@@ -41,6 +38,7 @@
   const { data: translationOptionsData } = useSWR('translations', getTranslations);
   const translationOptions = useMemo(() => translationOptionsData || [], [translationOptionsData]);
 
+  // Infinite loading for verses
   const {
     data,
     size,
@@ -51,13 +49,8 @@
       juzId
         ? ['verses', juzId, settings.translationId, settings.wordLang, index + 1]
         : null,
-<<<<<<< HEAD
-    ([, juzId, translationId, page]) =>
-      getVersesByJuz(juzId, translationId, page, 20, settings.wordLang).catch(err => {
-=======
     ([, juzId, translationId, wordLang, page]) =>
       getVersesByJuz(juzId, translationId, page, 20, wordLang).catch(err => {
->>>>>>> 1932710b
         setError(`Failed to load content. ${err.message}`);
         return { verses: [], totalPages: 1 };
       })
