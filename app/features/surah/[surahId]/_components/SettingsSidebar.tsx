// app/surah/[surahId]/_components/SettingsSidebar.tsx
import { FaBookReader, FaFontSetting, FaChevronDown } from '@/app/components/common/SvgIcons';
import { CollapsibleSection } from './CollapsibleSection';
import { useSettings } from '@/app/context/SettingsContext';
import { useTranslation } from 'react-i18next';
import { useState } from 'react';
import { ArabicFontPanel } from './ArabicFontPanel';
import { useSidebar } from '@/app/context/SidebarContext';
import { useTheme } from '@/app/context/ThemeContext';

interface SettingsSidebarProps {
  onTranslationPanelOpen: () => void;
  selectedTranslationName: string;
}

export const SettingsSidebar = ({ onTranslationPanelOpen, selectedTranslationName }: SettingsSidebarProps) => {
  const { settings, setSettings, arabicFonts } = useSettings();
  const { t } = useTranslation();
  const [isArabicFontPanelOpen, setIsArabicFontPanelOpen] = useState(false);
  const { isSettingsOpen, setSettingsOpen } = useSidebar();
  const { theme, setTheme } = useTheme();

  const wordByWordLangs = [
    { value: 'en', label: 'English' },
    { value: 'id', label: 'Bahasa Indonesia' },
    { value: 'tr', label: 'Türkçe' },
  ];

  // Helper function to calculate the slider's progress percentage
  const getPercentage = (value: number, min: number, max: number) => {
    return ((value - min) / (max - min)) * 100;
  };

  // Calculate percentages for each slider
  const arabicSizePercent = getPercentage(settings.arabicFontSize, 16, 48);
  const translationSizePercent = getPercentage(settings.translationFontSize, 12, 28);

  // Find the selected Arabic font name for display
  const selectedArabicFont = arabicFonts.find(font => font.value === settings.arabicFontFace)?.name || t('select_font');

  return (
    <>
      <div
        className={`fixed inset-0 bg-black/30 z-40 lg:hidden ${isSettingsOpen ? '' : 'hidden'}`}
        role="button"
        tabIndex={0}
        onClick={() => setSettingsOpen(false)}
        onKeyDown={e => {
          if (e.key === 'Escape' || e.key === 'Enter' || e.key === ' ') {
            setSettingsOpen(false);
          }
        }}
      />
      <aside
        className={`fixed lg:static inset-y-0 right-0 w-80 bg-[var(--background)] text-[var(--foreground)] flex-col flex-shrink-0 overflow-y-auto shadow-[-5px_0px_15px_-5px_rgba(0,0,0,0.05)] transition-transform duration-300 z-50 lg:z-auto ${isSettingsOpen ? 'translate-x-0' : 'translate-x-full'} lg:translate-x-0 ${isSettingsOpen ? 'flex' : 'hidden'} lg:flex`}
      >
        <div className="flex-grow">
          <CollapsibleSection title={t('reading_setting')} icon={<FaBookReader size={20} className="text-teal-700" />}>
<<<<<<< HEAD
            <div className="space-y-2">
              <label className="block text-sm font-medium text-[var(--foreground)]">{t('translations')}</label>
              <button onClick={onTranslationPanelOpen} className="w-full flex justify-between items-center bg-[var(--background)] border border-gray-300 dark:border-gray-600 rounded-lg p-2.5 text-sm text-left hover:border-teal-500 transition">
                <span className="truncate text-[var(--foreground)]">{selectedTranslationName}</span>
                <FaChevronDown className="text-gray-500" />
              </button>
              <label className="inline-flex items-center space-x-2 pt-2 text-sm">
                <input
                  type="checkbox"
                  checked={settings.tajweed}
                  onChange={e => setSettings({ ...settings, tajweed: e.target.checked })}
                  className="form-checkbox text-teal-600"
                />
                <span>{t('show_tajweed')}</span>
              </label>
=======
            <div className="space-y-4">
              <div className="space-y-2">
                <label className="block text-sm font-medium text-[var(--foreground)]">{t('translations')}</label>
                <button onClick={onTranslationPanelOpen} className="w-full flex justify-between items-center bg-[var(--background)] border border-gray-300 dark:border-gray-600 rounded-lg p-2.5 text-sm text-left hover:border-teal-500 transition">
                  <span className="truncate text-[var(--foreground)]">{selectedTranslationName}</span>
                  <FaChevronDown className="text-gray-500" />
                </button>
              </div>

              <div className="space-y-1">
                <label className="block text-sm font-medium text-[var(--foreground)]">{t('word_by_word_language')}</label>
                <select
                  className="w-full bg-[var(--background)] border border-gray-300 dark:border-gray-600 rounded-lg p-2.5 text-sm"
                  value={settings.wordLang}
                  onChange={e => setSettings({ ...settings, wordLang: e.target.value })}
                >
                  {wordByWordLangs.map(lang => (
                    <option key={lang.value} value={lang.value}>
                      {lang.label}
                    </option>
                  ))}
                </select>
              </div>

              <div className="flex items-center justify-between pt-2">
                <span className="text-sm text-[var(--foreground)]">{t('show_word_by_word')}</span>
                <button
                  onClick={() => setSettings({ ...settings, showByWords: !settings.showByWords })}
                  className={`relative inline-flex h-6 w-11 items-center rounded-full ${settings.showByWords ? 'bg-teal-600' : 'bg-gray-200'}`}
                >
                  <span
                    className={`inline-block h-4 w-4 transform rounded-full bg-white transition ${settings.showByWords ? 'translate-x-6' : 'translate-x-1'}`}
                  />
                </button>
              </div>

              <div className="flex items-center justify-between">
                <span className="text-sm text-[var(--foreground)]">{t('apply_tajweed')}</span>
                <button
                  onClick={() => setSettings({ ...settings, tajweed: !settings.tajweed })}
                  className={`relative inline-flex h-6 w-11 items-center rounded-full ${settings.tajweed ? 'bg-teal-600' : 'bg-gray-200'}`}
                >
                  <span
                    className={`inline-block h-4 w-4 transform rounded-full bg-white transition ${settings.tajweed ? 'translate-x-6' : 'translate-x-1'}`}
                  />
                </button>
              </div>
>>>>>>> 5e388253
            </div>
          </CollapsibleSection>
          <CollapsibleSection title={t('font_setting')} icon={<FaFontSetting size={20} className="text-teal-700" />}>
            <div className="space-y-4">
              <div>
                <div className="flex justify-between mb-1 text-sm"><label className="text-[var(--foreground)]">{t('arabic_font_size')}</label><span className="font-semibold text-teal-700">{settings.arabicFontSize}</span></div>
                <input
                  type="range"
                  min="16"
                  max="48"
                  value={settings.arabicFontSize}
                  onChange={e => setSettings({ ...settings, arabicFontSize: +e.target.value })}
                  style={{ '--value-percent': `${arabicSizePercent}%` } as React.CSSProperties}
                />
              </div>
              <div>
                <div className="flex justify-between mb-1 text-sm"><label className="text-[var(--foreground)]">{t('translation_font_size')}</label><span className="font-semibold text-teal-700">{settings.translationFontSize}</span></div>
                <input
                  type="range"
                  min="12"
                  max="28"
                  value={settings.translationFontSize}
                  onChange={e => setSettings({ ...settings, translationFontSize: +e.target.value })}
                  style={{ '--value-percent': `${translationSizePercent}%` } as React.CSSProperties}
                />
              </div>
              {/* Arabic Font Face Selection Button */}
              <div>
                <label className="block mb-2 text-sm font-medium text-[var(--foreground)]">{t('arabic_font_face')}</label>
                <button onClick={() => setIsArabicFontPanelOpen(true)} className="w-full flex justify-between items-center bg-[var(--background)] border border-gray-300 dark:border-gray-600 rounded-lg p-2.5 text-sm text-left hover:border-teal-500 transition">
                  <span className="truncate text-[var(--foreground)]">{selectedArabicFont}</span>
                  <FaChevronDown className="text-gray-500" />
                </button>
              </div>
              <div className="pt-2">
                <div className={`flex items-center p-1 rounded-full ${theme === 'light' ? 'bg-gray-100' : 'bg-slate-800/60'}`}> 
                  <button
                    onClick={() => setTheme('light')}
                    className={`w-1/2 px-4 py-2 rounded-full text-sm font-semibold transition-colors ${
                      theme === 'light'
                        ? 'bg-white shadow text-slate-900'
                        : 'text-slate-400 hover:text-white'
                    }`}
                  >
                    {t('light_mode')}
                  </button>
                  <button
                    onClick={() => setTheme('dark')}
                    className={`w-1/2 px-4 py-2 rounded-full text-sm font-semibold transition-colors ${
                      theme === 'dark'
                        ? 'bg-slate-700 text-white shadow'
                        : 'text-slate-400 hover:text-white'
                    }`}
                  >
                    {t('dark_mode')}
                  </button>
                </div>
              </div>
            </div>
          </CollapsibleSection>
        </div>
        {/* Arabic Font Panel */}
        <ArabicFontPanel isOpen={isArabicFontPanelOpen} onClose={() => setIsArabicFontPanelOpen(false)} />
      </aside>
    </>
  );
};<|MERGE_RESOLUTION|>--- conflicted
+++ resolved
@@ -56,23 +56,6 @@
       >
         <div className="flex-grow">
           <CollapsibleSection title={t('reading_setting')} icon={<FaBookReader size={20} className="text-teal-700" />}>
-<<<<<<< HEAD
-            <div className="space-y-2">
-              <label className="block text-sm font-medium text-[var(--foreground)]">{t('translations')}</label>
-              <button onClick={onTranslationPanelOpen} className="w-full flex justify-between items-center bg-[var(--background)] border border-gray-300 dark:border-gray-600 rounded-lg p-2.5 text-sm text-left hover:border-teal-500 transition">
-                <span className="truncate text-[var(--foreground)]">{selectedTranslationName}</span>
-                <FaChevronDown className="text-gray-500" />
-              </button>
-              <label className="inline-flex items-center space-x-2 pt-2 text-sm">
-                <input
-                  type="checkbox"
-                  checked={settings.tajweed}
-                  onChange={e => setSettings({ ...settings, tajweed: e.target.checked })}
-                  className="form-checkbox text-teal-600"
-                />
-                <span>{t('show_tajweed')}</span>
-              </label>
-=======
             <div className="space-y-4">
               <div className="space-y-2">
                 <label className="block text-sm font-medium text-[var(--foreground)]">{t('translations')}</label>
@@ -120,7 +103,6 @@
                   />
                 </button>
               </div>
->>>>>>> 5e388253
             </div>
           </CollapsibleSection>
           <CollapsibleSection title={t('font_setting')} icon={<FaFontSetting size={20} className="text-teal-700" />}>
@@ -156,7 +138,7 @@
                 </button>
               </div>
               <div className="pt-2">
-                <div className={`flex items-center p-1 rounded-full ${theme === 'light' ? 'bg-gray-100' : 'bg-slate-800/60'}`}> 
+                <div className={`flex items-center p-1 rounded-full ${theme === 'light' ? 'bg-gray-100' : 'bg-slate-800/60'}`}>
                   <button
                     onClick={() => setTheme('light')}
                     className={`w-1/2 px-4 py-2 rounded-full text-sm font-semibold transition-colors ${
