// app/surah/[surahId]/_components/SettingsSidebar.tsx
import {
  FaBookReader,
  FaFontSetting,
  FaChevronDown,
  FaArrowLeft,
  FaTranslation,
} from '@/app/components/common/SvgIcons';
import { CollapsibleSection } from './CollapsibleSection';
import { useSettings } from '@/app/context/SettingsContext';
import { useTranslation } from 'react-i18next';
import { useState } from 'react';
import { ArabicFontPanel } from './ArabicFontPanel';
import { useSidebar } from '@/app/context/SidebarContext';
import { useTheme } from '@/app/context/ThemeContext';

interface SettingsSidebarProps {
  onTranslationPanelOpen: () => void;
  onWordLanguagePanelOpen: () => void;
  onTafsirPanelOpen?: () => void;
  onReadingPanelOpen?: () => void;
  selectedTranslationName: string;
  selectedTafsirName?: string;
  selectedWordLanguageName: string;
  showTafsirSetting?: boolean;
}

export const SettingsSidebar = ({
  onTranslationPanelOpen,
  onWordLanguagePanelOpen,
  onTafsirPanelOpen,
  onReadingPanelOpen,
  selectedTranslationName,
  selectedTafsirName,
  selectedWordLanguageName,
  showTafsirSetting = false,
}: SettingsSidebarProps) => {
  const { settings, setSettings, arabicFonts } = useSettings();
  const { t } = useTranslation();
  const [isArabicFontPanelOpen, setIsArabicFontPanelOpen] = useState(false);
  const { isSettingsOpen, setSettingsOpen } = useSidebar();
  const { theme, setTheme } = useTheme();
  const [activeTab, setActiveTab] = useState('translation');
  const [openPanels, setOpenPanels] = useState<string[]>(['reading', 'font']);

  // Helper function to calculate the slider's progress percentage
  const getPercentage = (value: number, min: number, max: number) => {
    return ((value - min) / (max - min)) * 100;
  };

  // Calculate percentages for each slider
  const arabicSizePercent = getPercentage(settings.arabicFontSize, 16, 48);
  const translationSizePercent = getPercentage(settings.translationFontSize, 12, 28);
  const tafsirSizePercent = getPercentage(settings.tafsirFontSize, 12, 28);

  // Find the selected Arabic font name for display
  const selectedArabicFont =
    arabicFonts.find((font) => font.value === settings.arabicFontFace)?.name || t('select_font');

  const handleTabClick = (tab: 'translation' | 'reading') => {
    setActiveTab(tab);
    if (tab === 'reading') {
      onReadingPanelOpen?.();
    }
  };

  const togglePanel = (panel: string) => {
    setOpenPanels((prev) => {
      if (prev.includes(panel)) {
        return prev.filter((p) => p !== panel);
      }
      if (prev.length >= 2) {
        return [prev[0], panel];
      }
      return [...prev, panel];
    });
  };

  const isReadingOpen = openPanels.includes('reading');
  const isTafsirOpen = openPanels.includes('tafsir');
  const isFontOpen = openPanels.includes('font');

  return (
    <>
      <div
<<<<<<< HEAD
        className={`fixed inset-0 bg-black/30 z-40 ${isSettingsOpen ? '' : 'hidden'}`}
=======
        className={`fixed inset-0 bg-black/30 z-40 lg:hidden ${isSettingsOpen ? '' : 'hidden'}`}
>>>>>>> f5ae61cb
        role="button"
        tabIndex={0}
        onClick={() => setSettingsOpen(false)}
        onKeyDown={(e) => {
          if (e.key === 'Escape' || e.key === 'Enter' || e.key === ' ') {
            setSettingsOpen(false);
          }
        }}
      />
      <aside
<<<<<<< HEAD
        className={`fixed lg:static top-0 lg:top-0 bottom-0 right-0 w-[23rem] bg-[var(--background)] text-[var(--foreground)] flex-col flex-shrink-0 overflow-y-auto overflow-x-hidden shadow-[-5px_0px_15px_-5px_rgba(0,0,0,0.05)] transition-transform duration-300 z-50 lg:z-50 lg:h-full ${
=======
        className={`fixed lg:static top-0 lg:top-0 bottom-0 right-0 w-[23rem] bg-[var(--background)] text-[var(--foreground)] flex-col flex-shrink-0 overflow-y-auto overflow-x-hidden shadow-[-5px_0px_15px_-5px_rgba(0,0,0,0.05)] transition-transform duration-300 z-50 lg:z-auto lg:h-full ${
>>>>>>> f5ae61cb
          isSettingsOpen ? 'translate-x-0' : 'translate-x-full'
        } lg:translate-x-0 ${isSettingsOpen ? 'flex' : 'hidden'} lg:flex`}
      >
        <header className="flex items-center justify-between p-4 border-b border-[var(--border-color)]">
          <button
            aria-label="Back"
            onClick={() => setSettingsOpen(false)}
            className="p-2 rounded-full hover:bg-gray-200 focus-visible:outline-none focus-visible:ring-2 focus-visible:ring-teal-500 lg:hidden"
          >
            <FaArrowLeft size={18} />
          </button>
          <h2 className="flex-grow text-center text-lg font-bold">Settings</h2>
          <div className="w-8" />
        </header>
        <div className="flex-grow p-4 space-y-4">
          <div
            className={`flex items-center p-1 rounded-full mb-4 ${theme === 'light' ? 'bg-gray-100' : 'bg-slate-800/60'}`}
          >
            <button
              onClick={() => handleTabClick('translation')}
              className={`w-1/2 px-4 py-2 rounded-full text-sm font-semibold transition-colors ${activeTab === 'translation' ? (theme === 'light' ? 'bg-white shadow text-slate-900' : 'bg-slate-700 text-white shadow') : theme === 'light' ? 'text-slate-400 hover:text-slate-700' : 'text-slate-400 hover:text-white'}`}
            >
              Translation
            </button>
            <button
              onClick={() => handleTabClick('reading')}
              className={`w-1/2 px-4 py-2 rounded-full text-sm font-semibold transition-colors ${activeTab === 'reading' ? (theme === 'light' ? 'bg-white shadow text-slate-900' : 'bg-slate-700 text-white shadow') : theme === 'light' ? 'text-slate-400 hover:text-slate-700' : 'text-slate-400 hover:text-white'}`}
            >
              Reading
            </button>
          </div>
          {activeTab === 'translation' && (
            <CollapsibleSection
              title={t('reading_setting')}
              icon={<FaTranslation size={20} className="text-teal-700" />}
              isLast={false}
              isOpen={isReadingOpen}
              onToggle={() => togglePanel('reading')}
            >
              <div className="space-y-4">
                <div className="flex items-center justify-between pt-2">
                  <span className="text-sm text-[var(--foreground)]">{t('show_word_by_word')}</span>
                  <button
                    onClick={() => setSettings({ ...settings, showByWords: !settings.showByWords })}
                    className={`relative inline-flex h-6 w-11 items-center rounded-full ${settings.showByWords ? 'bg-teal-600' : 'bg-gray-200'}`}
                  >
                    <span
                      className={`inline-block h-4 w-4 transform rounded-full bg-white transition ${settings.showByWords ? 'translate-x-6' : 'translate-x-1'}`}
                    />
                  </button>
                </div>

                <div className="flex items-center justify-between">
                  <span className="text-sm text-[var(--foreground)]">{t('apply_tajweed')}</span>
                  <button
                    onClick={() => setSettings({ ...settings, tajweed: !settings.tajweed })}
                    className={`relative inline-flex h-6 w-11 items-center rounded-full ${settings.tajweed ? 'bg-teal-600' : 'bg-gray-200'}`}
                  >
                    <span
                      className={`inline-block h-4 w-4 transform rounded-full bg-white transition ${settings.tajweed ? 'translate-x-6' : 'translate-x-1'}`}
                    />
                  </button>
                </div>

                {/* Translation selection */}
                <div>
                  <label className="block mb-2 text-sm font-medium text-[var(--foreground)]">
                    {t('translations')}
                  </label>
                  <button
                    onClick={onTranslationPanelOpen}
                    className="w-full flex justify-between items-center bg-[var(--background)] border border-gray-300 dark:border-gray-600 rounded-lg p-2.5 text-sm text-left hover:border-teal-500 transition"
                  >
                    <span className="truncate text-[var(--foreground)]">
                      {selectedTranslationName}
                    </span>
                    <FaChevronDown className="text-gray-500" />
                  </button>
                </div>

                {/* Word-by-word language selection */}
                <div>
                  <label className="block mb-2 text-sm font-medium text-[var(--foreground)]">
                    {t('word_by_word_language')}
                  </label>
                  <button
                    onClick={onWordLanguagePanelOpen}
                    className="w-full flex justify-between items-center bg-[var(--background)] border border-gray-300 dark:border-gray-600 rounded-lg p-2.5 text-sm text-left hover:border-teal-500 transition"
                  >
                    <span className="truncate text-[var(--foreground)]">
                      {selectedWordLanguageName}
                    </span>
                    <FaChevronDown className="text-gray-500" />
                  </button>
                </div>
              </div>
            </CollapsibleSection>
          )}
          {activeTab === 'translation' && showTafsirSetting && (
            <CollapsibleSection
              title={t('tafsir_setting')}
              icon={<FaBookReader size={20} className="text-teal-700" />}
              isLast={false}
              isOpen={isTafsirOpen}
              onToggle={() => togglePanel('tafsir')}
            >
              <div className="space-y-4">
                <div>
                  <label className="block mb-2 text-sm font-medium text-[var(--foreground)]">
                    {t('select_tafsir')}
                  </label>
                  <button
                    onClick={onTafsirPanelOpen}
                    className="w-full flex justify-between items-center bg-[var(--background)] border border-gray-300 dark:border-gray-600 rounded-lg p-2.5 text-sm text-left hover:border-teal-500 transition"
                  >
                    <span className="truncate text-[var(--foreground)]">{selectedTafsirName}</span>
                    <FaChevronDown className="text-gray-500" />
                  </button>
                </div>
                <div>
                  <div className="flex justify-between mb-1 text-sm">
                    <label className="text-[var(--foreground)]">{t('tafsir_font_size')}</label>
                    <span className="font-semibold text-teal-700">{settings.tafsirFontSize}</span>
                  </div>
                  <input
                    type="range"
                    min="12"
                    max="28"
                    value={settings.tafsirFontSize}
                    onChange={(e) => setSettings({ ...settings, tafsirFontSize: +e.target.value })}
                    style={{ '--value-percent': `${tafsirSizePercent}%` } as React.CSSProperties}
                  />
                </div>
              </div>
            </CollapsibleSection>
          )}
          {activeTab === 'translation' && (
            <CollapsibleSection
              title={t('font_setting')}
              icon={<FaFontSetting size={20} className="text-teal-700" />}
              isLast={true}
              isOpen={isFontOpen}
              onToggle={() => togglePanel('font')}
            >
              <div className="space-y-4">
                <div>
                  <div className="flex justify-between mb-1 text-sm">
                    <label className="text-[var(--foreground)]">{t('arabic_font_size')}</label>
                    <span className="font-semibold text-teal-700">{settings.arabicFontSize}</span>
                  </div>
                  <input
                    type="range"
                    min="16"
                    max="48"
                    value={settings.arabicFontSize}
                    onChange={(e) => setSettings({ ...settings, arabicFontSize: +e.target.value })}
                    style={{ '--value-percent': `${arabicSizePercent}%` } as React.CSSProperties}
                  />
                </div>
                <div>
                  <div className="flex justify-between mb-1 text-sm">
                    <label className="text-[var(--foreground)]">{t('translation_font_size')}</label>
                    <span className="font-semibold text-teal-700">
                      {settings.translationFontSize}
                    </span>
                  </div>
                  <input
                    type="range"
                    min="12"
                    max="28"
                    value={settings.translationFontSize}
                    onChange={(e) =>
                      setSettings({ ...settings, translationFontSize: +e.target.value })
                    }
                    style={
                      { '--value-percent': `${translationSizePercent}%` } as React.CSSProperties
                    }
                  />
                </div>
                {/* Arabic Font Face Selection Button */}
                <div>
                  <label className="block mb-2 text-sm font-medium text-[var(--foreground)]">
                    {t('arabic_font_face')}
                  </label>
                  <button
                    onClick={() => setIsArabicFontPanelOpen(true)}
                    className="w-full flex justify-between items-center bg-[var(--background)] border border-gray-300 dark:border-gray-600 rounded-lg p-2.5 text-sm text-left hover:border-teal-500 transition"
                  >
                    <span className="truncate text-[var(--foreground)]">{selectedArabicFont}</span>
                    <FaChevronDown className="text-gray-500" />
                  </button>
                </div>
              </div>
            </CollapsibleSection>
          )}
          {activeTab === 'reading' && (
            <div className="text-center py-20 text-gray-500">Coming soon...</div>
          )}
        </div>
        {/* Theme Toggle */}
        <div className="pt-2 p-4">
          <div
            className={`flex items-center p-1 rounded-full ${theme === 'light' ? 'bg-gray-100' : 'bg-slate-800/60'}`}
          >
            <button
              onClick={() => setTheme('light')}
              className={`w-1/2 px-4 py-2 rounded-full text-sm font-semibold transition-colors ${
                theme === 'light'
                  ? 'bg-white shadow text-slate-900'
                  : 'text-slate-400 hover:text-white'
              }`}
            >
              {t('light_mode')}
            </button>
            <button
              onClick={() => setTheme('dark')}
              className={`w-1/2 px-4 py-2 rounded-full text-sm font-semibold transition-colors ${
                theme === 'dark'
                  ? 'bg-slate-700 text-white shadow'
                  : 'text-slate-400 hover:text-white'
              }`}
            >
              {t('dark_mode')}
            </button>
          </div>
        </div>
        {/* Arabic Font Panel */}
        <ArabicFontPanel
          isOpen={isArabicFontPanelOpen}
          onClose={() => setIsArabicFontPanelOpen(false)}
        />
      </aside>
    </>
  );
};<|MERGE_RESOLUTION|>--- conflicted
+++ resolved
@@ -1,4 +1,6 @@
-// app/surah/[surahId]/_components/SettingsSidebar.tsx
+'use client';
+import React, { useState } from 'react';
+import { useTranslation } from 'react-i18next';
 import {
   FaBookReader,
   FaFontSetting,
@@ -8,8 +10,6 @@
 } from '@/app/components/common/SvgIcons';
 import { CollapsibleSection } from './CollapsibleSection';
 import { useSettings } from '@/app/context/SettingsContext';
-import { useTranslation } from 'react-i18next';
-import { useState } from 'react';
 import { ArabicFontPanel } from './ArabicFontPanel';
 import { useSidebar } from '@/app/context/SidebarContext';
 import { useTheme } from '@/app/context/ThemeContext';
@@ -82,12 +82,9 @@
 
   return (
     <>
+      {/* This is the overlay for mobile view, which closes the sidebar when clicked. */}
       <div
-<<<<<<< HEAD
-        className={`fixed inset-0 bg-black/30 z-40 ${isSettingsOpen ? '' : 'hidden'}`}
-=======
         className={`fixed inset-0 bg-black/30 z-40 lg:hidden ${isSettingsOpen ? '' : 'hidden'}`}
->>>>>>> f5ae61cb
         role="button"
         tabIndex={0}
         onClick={() => setSettingsOpen(false)}
@@ -97,12 +94,9 @@
           }
         }}
       />
+      {/* This is the main settings sidebar container. */}
       <aside
-<<<<<<< HEAD
         className={`fixed lg:static top-0 lg:top-0 bottom-0 right-0 w-[23rem] bg-[var(--background)] text-[var(--foreground)] flex-col flex-shrink-0 overflow-y-auto overflow-x-hidden shadow-[-5px_0px_15px_-5px_rgba(0,0,0,0.05)] transition-transform duration-300 z-50 lg:z-50 lg:h-full ${
-=======
-        className={`fixed lg:static top-0 lg:top-0 bottom-0 right-0 w-[23rem] bg-[var(--background)] text-[var(--foreground)] flex-col flex-shrink-0 overflow-y-auto overflow-x-hidden shadow-[-5px_0px_15px_-5px_rgba(0,0,0,0.05)] transition-transform duration-300 z-50 lg:z-auto lg:h-full ${
->>>>>>> f5ae61cb
           isSettingsOpen ? 'translate-x-0' : 'translate-x-full'
         } lg:translate-x-0 ${isSettingsOpen ? 'flex' : 'hidden'} lg:flex`}
       >
