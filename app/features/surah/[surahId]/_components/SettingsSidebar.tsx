--- conflicted
+++ resolved
@@ -56,42 +56,6 @@
       >
         <div className="flex-grow">
           <CollapsibleSection title={t('reading_setting')} icon={<FaBookReader size={20} className="text-teal-700" />}>
-<<<<<<< HEAD
-            <div className="space-y-2">
-              <label className="block text-sm font-medium text-[var(--foreground)]">{t('translations')}</label>
-              <button onClick={onTranslationPanelOpen} className="w-full flex justify-between items-center bg-[var(--background)] border border-gray-300 dark:border-gray-600 rounded-lg p-2.5 text-sm text-left hover:border-teal-500 transition">
-                <span className="truncate text-[var(--foreground)]">{selectedTranslationName}</span>
-                <FaChevronDown className="text-gray-500" />
-              </button>
-              <div className="pt-1 space-y-1">
-                <label className="inline-flex items-center space-x-2 text-sm text-[var(--foreground)]">
-                  <input
-                    type="checkbox"
-                    className="form-checkbox text-teal-600"
-                    checked={settings.wordByWord}
-                    onChange={e => setSettings({ ...settings, wordByWord: e.target.checked })}
-                  />
-                  <span>{t('word_by_word')}</span>
-                </label>
-                <label className="inline-flex items-center space-x-2 text-sm text-[var(--foreground)]">
-                  <input
-                    type="checkbox"
-                    className="form-checkbox text-teal-600"
-                    checked={settings.showWords}
-                    onChange={e => setSettings({ ...settings, showWords: e.target.checked })}
-                  />
-                  <span>{t('show_words')}</span>
-                </label>
-                <label className="inline-flex items-center space-x-2 text-sm text-[var(--foreground)]">
-                  <input
-                    type="checkbox"
-                    className="form-checkbox text-teal-600"
-                    checked={settings.tajweed}
-                    onChange={e => setSettings({ ...settings, tajweed: e.target.checked })}
-                  />
-                  <span>{t('tajweed')}</span>
-                </label>
-=======
             <div className="space-y-4">
               <div className="space-y-2">
                 <label className="block text-sm font-medium text-[var(--foreground)]">{t('translations')}</label>
@@ -138,7 +102,6 @@
                     className={`inline-block h-4 w-4 transform rounded-full bg-white transition ${settings.tajweed ? 'translate-x-6' : 'translate-x-1'}`}
                   />
                 </button>
->>>>>>> c26f8d34
               </div>
             </div>
           </CollapsibleSection>
