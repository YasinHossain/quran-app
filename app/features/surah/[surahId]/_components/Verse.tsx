// app/surah/[surahId]/_components/Verse.tsx
import { memo, useCallback } from 'react';
import {
  FaPlay,
  FaPause,
  FaBookmark,
  FaRegBookmark,
  FaBookReader,
} from '@/app/components/shared/SvgIcons';
import { useRouter } from 'next/navigation';
import { Verse as VerseType, Translation, Word } from '@/types';
import type { LanguageCode } from '@/lib/languageCodes';
<<<<<<< HEAD
import { useAudio } from '@/app/context/AudioContext';
import Spinner from '@/app/components/shared/Spinner';
=======
import { useAudio } from '@/app/features/player/context/AudioContext';
import Spinner from '@/app/components/common/Spinner';
>>>>>>> ab9e8544
import { useSettings } from '@/app/context/SettingsContext';
import { applyTajweed } from '@/lib/tajweed';

interface VerseProps {
  verse: VerseType;
}

/**
 * Memoized to prevent unnecessary rerenders when `verse` prop
 * and context values are stable.
 */
export const Verse = memo(function Verse({ verse }: VerseProps) {
  const {
    playingId,
    setPlayingId,
    loadingId,
    setLoadingId,
    setActiveVerse,
    audioRef,
    setIsPlaying,
  } = useAudio();
  const { settings, bookmarkedVerses, toggleBookmark } = useSettings();
  const router = useRouter();
  const showByWords = settings.showByWords ?? false;
  const wordLang = settings.wordLang ?? 'en';
  const isPlaying = playingId === verse.id;
  const isLoadingAudio = loadingId === verse.id;
  const isBookmarked = bookmarkedVerses.includes(String(verse.id)); // Check if verse is bookmarked (using string ID)
  const [surahId, ayahId] = verse.verse_key.split(':');

  const handlePlayPause = useCallback(() => {
    if (playingId === verse.id) {
      audioRef.current?.pause();
      setPlayingId(null);
      setLoadingId(null);
      setActiveVerse(null);
      setIsPlaying(false);
    } else {
      setActiveVerse(verse);
      setPlayingId(verse.id);
      setLoadingId(verse.id);
      setIsPlaying(true);
    }
  }, [playingId, verse, audioRef, setActiveVerse, setPlayingId, setLoadingId, setIsPlaying]);

  const handleBookmark = useCallback(() => {
    toggleBookmark(String(verse.id));
  }, [toggleBookmark, verse.id]);

  const handleTafsir = useCallback(() => {
    router.push(`/features/tafsir/${surahId}/${ayahId}`);
  }, [router, surahId, ayahId]);

  return (
    <>
      <div className="flex items-start gap-x-6 mb-12 pb-8 border-b border-[var(--border-color)]">
        <div className="w-16 text-center pt-1 space-y-2 flex-shrink-0">
          <p className="font-semibold text-teal-600 text-sm">{verse.verse_key}</p>
          <div className="flex flex-col items-center space-y-1 text-gray-400 dark:text-gray-500">
            <button
              aria-label={isPlaying ? 'Pause audio' : 'Play audio'}
              onClick={handlePlayPause}
              title="Play/Pause"
              className={`p-1.5 rounded-full hover:bg-gray-100 dark:hover:bg-gray-700 transition ${isPlaying ? 'text-teal-600' : 'hover:text-teal-600'} focus-visible:outline-none focus-visible:ring-2 focus-visible:ring-teal-500`}
            >
              {isLoadingAudio ? (
                <Spinner className="h-4 w-4 text-teal-600" />
              ) : isPlaying ? (
                <FaPause size={18} />
              ) : (
                <FaPlay size={18} />
              )}
            </button>
            {/* Bookmark button */}
            <button
              aria-label={isBookmarked ? 'Remove bookmark' : 'Add bookmark'}
              title="Bookmark"
              onClick={handleBookmark}
              className={`p-1.5 rounded-full hover:bg-gray-100 dark:hover:bg-gray-700 transition ${isBookmarked ? 'text-teal-600' : 'hover:text-teal-600'} focus-visible:outline-none focus-visible:ring-2 focus-visible:ring-teal-500`}
            >
              {isBookmarked ? <FaBookmark size={18} /> : <FaRegBookmark size={18} />}
            </button>

            {/* Tafsir button navigates to tafsir page */}
            <button
              aria-label="Tafsir"
              title="Tafsir"
              onClick={handleTafsir}
              className="p-1.5 rounded-full hover:bg-gray-100 dark:hover:bg-gray-700 hover:text-teal-600 transition focus-visible:outline-none focus-visible:ring-2 focus-visible:ring-teal-500"
            >
              <FaBookReader size={18} />
            </button>
          </div>
        </div>
        <div className="flex-grow space-y-6">
          {/* ARABIC VERSE DISPLAY, WITH TAJWEED + WORD TRANSLATIONS */}
          <p
            dir="rtl"
            className="text-right leading-loose text-[var(--foreground)]"
            style={{
              fontFamily: settings.arabicFontFace,
              fontSize: `${settings.arabicFontSize}px`,
              lineHeight: 2.2,
            }}
          >
            {/* Use words if available, else fall back to plain text */}
            {verse.words && verse.words.length > 0 ? (
              <span className="flex flex-wrap gap-x-3 gap-y-1 justify-start">
                {verse.words.map((word: Word) => (
                  <span key={word.id} className="text-center">
                    <span className="relative group cursor-pointer inline-block">
                      {/* Tajweed coloring for each word */}
                      <span
                        dangerouslySetInnerHTML={{
                          __html: settings.tajweed ? applyTajweed(word.uthmani) : word.uthmani,
                        }}
                      />
                      {/* Tooltip translation (when not showByWords) */}
                      {!showByWords && (
                        <span className="absolute left-1/2 -translate-x-1/2 -top-7 hidden group-hover:block bg-gray-800 text-white text-xs px-2 py-1 rounded shadow z-10 whitespace-nowrap">
                          {word[wordLang as LanguageCode] as string}
                        </span>
                      )}
                    </span>
                    {/* Inline translation below the word (when showByWords) */}
                    {showByWords && (
                      <span
                        className="mt-0.5 block text-gray-500 mx-1"
                        style={{ fontSize: `${settings.arabicFontSize * 0.5}px` }}
                      >
                        {word[wordLang as LanguageCode] as string}
                      </span>
                    )}
                  </span>
                ))}
              </span>
            ) : // If no word data, show whole verse with or without Tajweed
            settings.tajweed ? (
              <span dangerouslySetInnerHTML={{ __html: applyTajweed(verse.text_uthmani) }} />
            ) : (
              verse.text_uthmani
            )}
          </p>
          {/* TRANSLATIONS */}
          {verse.translations?.map((t: Translation) => (
            <div key={t.resource_id}>
              <p
                className="text-left leading-relaxed text-[var(--foreground)]"
                style={{ fontSize: `${settings.translationFontSize}px` }}
                dangerouslySetInnerHTML={{ __html: t.text }}
              />
            </div>
          ))}
        </div>
      </div>
    </>
  );
});<|MERGE_RESOLUTION|>--- conflicted
+++ resolved
@@ -6,17 +6,12 @@
   FaBookmark,
   FaRegBookmark,
   FaBookReader,
-} from '@/app/components/shared/SvgIcons';
+} from '@/app/components/common/SvgIcons';
 import { useRouter } from 'next/navigation';
 import { Verse as VerseType, Translation, Word } from '@/types';
 import type { LanguageCode } from '@/lib/languageCodes';
-<<<<<<< HEAD
-import { useAudio } from '@/app/context/AudioContext';
-import Spinner from '@/app/components/shared/Spinner';
-=======
 import { useAudio } from '@/app/features/player/context/AudioContext';
 import Spinner from '@/app/components/common/Spinner';
->>>>>>> ab9e8544
 import { useSettings } from '@/app/context/SettingsContext';
 import { applyTajweed } from '@/lib/tajweed';
 
