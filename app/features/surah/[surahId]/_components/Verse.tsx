--- conflicted
+++ resolved
@@ -13,102 +13,86 @@
 
 export const Verse = ({ verse }: VerseProps) => {
   const { playingId, setPlayingId, loadingId } = useAudio();
-  const { settings, bookmarkedVerses, toggleBookmark } = useSettings(); // Get bookmarkedVerses and toggleBookmark
+  const { settings, bookmarkedVerses, toggleBookmark } = useSettings();
   const [showTafsir, setShowTafsir] = useState(false);
   const isPlaying = playingId === verse.id;
-<<<<<<< HEAD
-  const isBookmarked = bookmarkedVerses.includes(String(verse.id)); // Check if verse is bookmarked
-=======
   const isLoadingAudio = loadingId === verse.id;
-  const isBookmarked = bookmarkedVerses.includes(verse.id); // Check if verse is bookmarked
->>>>>>> 7fea6ecc
+  const isBookmarked = bookmarkedVerses.includes(String(verse.id)); // Check if verse is bookmarked (using string ID)
 
   return (
     <>
-    <div className="flex items-start gap-x-6 mb-12 border-b pb-8 border-gray-200">
-      <div className="w-16 text-center pt-1 space-y-2 flex-shrink-0">
-        <p className="font-semibold text-teal-600 text-sm">{verse.verse_key}</p>
-        <div className="flex flex-col items-center space-y-1 text-gray-400">
-          <button
-            aria-label={isPlaying ? 'Pause audio' : 'Play audio'}
-            onClick={() =>
-              setPlayingId(currentId => (currentId === verse.id ? null : verse.id))
-            }
-            title="Play/Pause"
-            className={`p-1.5 rounded-full hover:bg-gray-100 transition ${isPlaying ? 'text-teal-600' : 'hover:text-teal-600'} focus-visible:outline-none focus-visible:ring-2 focus-visible:ring-teal-500`}
+      <div className="flex items-start gap-x-6 mb-12 border-b pb-8 border-gray-200">
+        <div className="w-16 text-center pt-1 space-y-2 flex-shrink-0">
+          <p className="font-semibold text-teal-600 text-sm">{verse.verse_key}</p>
+          <div className="flex flex-col items-center space-y-1 text-gray-400">
+            <button
+              aria-label={isPlaying ? 'Pause audio' : 'Play audio'}
+              onClick={() =>
+                setPlayingId(currentId => (currentId === verse.id ? null : verse.id))
+              }
+              title="Play/Pause"
+              className={`p-1.5 rounded-full hover:bg-gray-100 transition ${isPlaying ? 'text-teal-600' : 'hover:text-teal-600'} focus-visible:outline-none focus-visible:ring-2 focus-visible:ring-teal-500`}
+            >
+              {isLoadingAudio ? (
+                <Spinner className="h-4 w-4 text-teal-600" />
+              ) : isPlaying ? (
+                <FaPause size={18} />
+              ) : (
+                <FaPlay size={18} />
+              )}
+            </button>
+            {/* Bookmark button */}
+            <button
+              aria-label={isBookmarked ? 'Remove bookmark' : 'Add bookmark'}
+              title="Bookmark"
+              onClick={() => toggleBookmark(String(verse.id))}
+              className={`p-1.5 rounded-full hover:bg-gray-100 transition ${isBookmarked ? 'text-teal-600' : 'hover:text-teal-600'} focus-visible:outline-none focus-visible:ring-2 focus-visible:ring-teal-500`}
+            >
+              {isBookmarked ? <FaBookmark size={18} /> : <FaRegBookmark size={18} />}
+            </button>
+            
+            {/* Tafsir button opens modal */}
+            <button
+              aria-label="Tafsir"
+              title="Tafsir"
+              onClick={() => setShowTafsir(true)}
+              className="p-1.5 rounded-full hover:bg-gray-100 hover:text-teal-600 transition focus-visible:outline-none focus-visible:ring-2 focus-visible:ring-teal-500"
+            >
+              <FaBookReader size={18} />
+            </button>
+
+            <button
+              aria-label="More options"
+              title="More"
+              className="p-1.5 rounded-full hover:bg-gray-100 hover:text-teal-600 transition focus-visible:outline-none focus-visible:ring-2 focus-visible:ring-teal-500"
+            >
+              <FaEllipsisH size={18} />
+            </button>
+          </div>
+        </div>
+        <div className="flex-grow space-y-6">
+          <p
+            className="text-right leading-loose text-gray-800"
+            style={{ fontFamily: settings.arabicFontFace, fontSize: `${settings.arabicFontSize}px`, lineHeight: 2.2 }}
           >
-            {isLoadingAudio ? (
-              <Spinner className="h-4 w-4 text-teal-600" />
-            ) : isPlaying ? (
-              <FaPause size={18} />
-            ) : (
-              <FaPlay size={18} />
-            )}
-          </button>
-          {/* Bookmark button */}
-          <button
-            aria-label={isBookmarked ? 'Remove bookmark' : 'Add bookmark'}
-            title="Bookmark"
-            onClick={() => toggleBookmark(String(verse.id))}
-            className={`p-1.5 rounded-full hover:bg-gray-100 transition ${isBookmarked ? 'text-teal-600' : 'hover:text-teal-600'} focus-visible:outline-none focus-visible:ring-2 focus-visible:ring-teal-500`}
-          >
-            {isBookmarked ? <FaBookmark size={18} /> : <FaRegBookmark size={18} />} {/* Change icon based on bookmark status */}
-          </button>
-          
-<<<<<<< HEAD
-          {/* This is the Tafsir icon that was missing */}
-          <button
-            aria-label="Tafsir"
-            title="Tafsir"
-            className="p-1.5 rounded-full hover:bg-gray-100 hover:text-teal-600 transition focus-visible:outline-none focus-visible:ring-2 focus-visible:ring-teal-500"
-          >
-            <FaBookReader size={18} />
-          </button>
-
-          <button
-            aria-label="More options"
-            title="More"
-            className="p-1.5 rounded-full hover:bg-gray-100 hover:text-teal-600 transition focus-visible:outline-none focus-visible:ring-2 focus-visible:ring-teal-500"
-          >
-            <FaEllipsisH size={18} />
-          </button>
-=======
-          {/* Tafsir button opens modal */}
-          <button
-            title="Tafsir"
-            onClick={() => setShowTafsir(true)}
-            className="p-1.5 rounded-full hover:bg-gray-100 hover:text-teal-600 transition"
-          >
-            <FaBookReader size={18} />
-          </button>
-          
-          <button title="More" className="p-1.5 rounded-full hover:bg-gray-100 hover:text-teal-600 transition"><FaEllipsisH size={18} /></button>
->>>>>>> 7fea6ecc
+            {verse.text_uthmani}
+          </p>
+          {verse.translations?.map((t: Translation) => (
+            <div key={t.resource_id}>
+              <p
+                className="text-left leading-relaxed text-gray-600"
+                style={{ fontSize: `${settings.translationFontSize}px` }}
+                dangerouslySetInnerHTML={{ __html: t.text }}
+              />
+            </div>
+          ))}
         </div>
       </div>
-      <div className="flex-grow space-y-6">
-        <p
-          className="text-right leading-loose text-gray-800"
-          style={{ fontFamily: settings.arabicFontFace, fontSize: `${settings.arabicFontSize}px`, lineHeight: 2.2 }}
-        >
-          {verse.text_uthmani}
-        </p>
-        {verse.translations?.map((t: Translation) => (
-          <div key={t.resource_id}>
-            <p
-              className="text-left leading-relaxed text-gray-600"
-              style={{ fontSize: `${settings.translationFontSize}px` }}
-              dangerouslySetInnerHTML={{ __html: t.text }}
-            />
-          </div>
-        ))}
-      </div>
-    </div>
-    <TafsirModal
-      isOpen={showTafsir}
-      verseKey={verse.verse_key}
-      onClose={() => setShowTafsir(false)}
-    />
+      <TafsirModal
+        isOpen={showTafsir}
+        verseKey={verse.verse_key}
+        onClose={() => setShowTafsir(false)}
+      />
     </>
   );
 };