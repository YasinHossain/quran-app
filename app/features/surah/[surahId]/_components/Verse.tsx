--- conflicted
+++ resolved
@@ -74,37 +74,55 @@
           </div>
         </div>
         <div className="flex-grow space-y-6">
+          {/* ARABIC VERSE DISPLAY, WITH TAJWEED + WORD TRANSLATIONS */}
           <p
             className="text-right leading-loose text-[var(--foreground)]"
-            style={{ fontFamily: settings.arabicFontFace, fontSize: `${settings.arabicFontSize}px`, lineHeight: 2.2 }}
+            style={{
+              fontFamily: settings.arabicFontFace,
+              fontSize: `${settings.arabicFontSize}px`,
+              lineHeight: 2.2,
+            }}
           >
-<<<<<<< HEAD
-            {settings.tajweed ? (
-              <span dangerouslySetInnerHTML={{ __html: applyTajweed(verse.text_uthmani) }} />
-=======
+            {/* Use words if available, else fall back to plain text */}
             {verse.words && verse.words.length > 0 ? (
               <span className="flex flex-wrap gap-x-2 gap-y-1 justify-end">
                 {verse.words.map((word: Word) => (
                   <span key={word.id} className="text-center">
                     <span className="relative group cursor-pointer">
-                      <span>{word.uthmani}</span>
+                      {/* Tajweed coloring for each word */}
+                      <span
+                        dangerouslySetInnerHTML={{
+                          __html: settings.tajweed
+                            ? applyTajweed(word.uthmani)
+                            : word.uthmani,
+                        }}
+                      />
+                      {/* Tooltip translation (when not showByWords) */}
                       {!showByWords && (
                         <span className="absolute left-1/2 -translate-x-1/2 -top-7 hidden group-hover:block bg-gray-800 text-white text-xs px-2 py-1 rounded shadow z-10 whitespace-nowrap">
                           {word[wordLang] as string}
                         </span>
                       )}
                     </span>
+                    {/* Inline translation below the word (when showByWords) */}
                     {showByWords && (
                       <span className="block mt-1 text-xs text-gray-500">{word[wordLang] as string}</span>
                     )}
                   </span>
                 ))}
               </span>
->>>>>>> 5e388253
             ) : (
-              verse.text_uthmani
+              // If no word data, show whole verse with or without Tajweed
+              settings.tajweed ? (
+                <span
+                  dangerouslySetInnerHTML={{ __html: applyTajweed(verse.text_uthmani) }}
+                />
+              ) : (
+                verse.text_uthmani
+              )
             )}
           </p>
+          {/* TRANSLATIONS */}
           {verse.translations?.map((t: Translation) => (
             <div key={t.resource_id}>
               <p
