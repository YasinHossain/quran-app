// app/surah/[surahId]/_components/Verse.tsx
import { FaPlay, FaPause, FaBookmark, FaRegBookmark, FaEllipsisH, FaBookReader } from '@/app/components/common/SvgIcons';
import { TafsirModal } from './TafsirModal';
import { Verse as VerseType, Translation, Word } from '@/types';
import { useAudio } from '@/app/context/AudioContext';
import Spinner from '@/app/components/common/Spinner';
import { useSettings } from '@/app/context/SettingsContext';
import { useState } from 'react';

interface VerseProps {
  verse: VerseType;
}

export const Verse = ({ verse }: VerseProps) => {
  const { playingId, setPlayingId, loadingId } = useAudio();
  const { settings, bookmarkedVerses, toggleBookmark } = useSettings();
  const [showTafsir, setShowTafsir] = useState(false);
  const showByWords = settings.showByWords ?? false;
  const wordLang = settings.wordLang ?? 'en';
  const isPlaying = playingId === verse.id;
  const isLoadingAudio = loadingId === verse.id;
  const isBookmarked = bookmarkedVerses.includes(String(verse.id)); // Check if verse is bookmarked (using string ID)

  return (
    <>
      <div className="flex items-start gap-x-6 mb-12 border-b pb-8 border-gray-200">
        <div className="w-16 text-center pt-1 space-y-2 flex-shrink-0">
          <p className="font-semibold text-teal-600 text-sm">{verse.verse_key}</p>
          <div className="flex flex-col items-center space-y-1 text-gray-400 dark:text-gray-500">
            <button
              aria-label={isPlaying ? 'Pause audio' : 'Play audio'}
              onClick={() =>
                setPlayingId(currentId => (currentId === verse.id ? null : verse.id))
              }
              title="Play/Pause"
              className={`p-1.5 rounded-full hover:bg-gray-100 dark:hover:bg-gray-700 transition ${isPlaying ? 'text-teal-600' : 'hover:text-teal-600'} focus-visible:outline-none focus-visible:ring-2 focus-visible:ring-teal-500`}
            >
              {isLoadingAudio ? (
                <Spinner className="h-4 w-4 text-teal-600" />
              ) : isPlaying ? (
                <FaPause size={18} />
              ) : (
                <FaPlay size={18} />
              )}
            </button>
            {/* Bookmark button */}
            <button
              aria-label={isBookmarked ? 'Remove bookmark' : 'Add bookmark'}
              title="Bookmark"
              onClick={() => toggleBookmark(String(verse.id))}
              className={`p-1.5 rounded-full hover:bg-gray-100 dark:hover:bg-gray-700 transition ${isBookmarked ? 'text-teal-600' : 'hover:text-teal-600'} focus-visible:outline-none focus-visible:ring-2 focus-visible:ring-teal-500`}
            >
              {isBookmarked ? <FaBookmark size={18} /> : <FaRegBookmark size={18} />}
            </button>
            
            {/* Tafsir button opens modal */}
            <button
              aria-label="Tafsir"
              title="Tafsir"
              onClick={() => setShowTafsir(true)}
              className="p-1.5 rounded-full hover:bg-gray-100 dark:hover:bg-gray-700 hover:text-teal-600 transition focus-visible:outline-none focus-visible:ring-2 focus-visible:ring-teal-500"
            >
              <FaBookReader size={18} />
            </button>

            <button
              aria-label="More options"
              title="More"
              className="p-1.5 rounded-full hover:bg-gray-100 dark:hover:bg-gray-700 hover:text-teal-600 transition focus-visible:outline-none focus-visible:ring-2 focus-visible:ring-teal-500"
            >
              <FaEllipsisH size={18} />
            </button>
          </div>
        </div>
        <div className="flex-grow space-y-6">
          <p
            className="text-right leading-loose text-[var(--foreground)]"
            style={{ fontFamily: settings.arabicFontFace, fontSize: `${settings.arabicFontSize}px`, lineHeight: 2.2 }}
          >
<<<<<<< HEAD
            {verse.words && verse.words.length > 0 ? (
              <span className="flex flex-wrap gap-x-2 gap-y-1 justify-end">
                {verse.words.map((word: Word) => (
                  <span key={word.id} className="text-center">
                    <span className="relative group cursor-pointer">
                      <span>{word.uthmani}</span>
                      {!showByWords && (
                        <span className="absolute left-1/2 -translate-x-1/2 -top-7 hidden group-hover:block bg-gray-800 text-white text-xs px-2 py-1 rounded shadow z-10 whitespace-nowrap">
                          {word[wordLang] as string}
                        </span>
                      )}
                    </span>
                    {showByWords && (
                      <span className="block mt-1 text-xs text-gray-500">{word[wordLang] as string}</span>
                    )}
                  </span>
                ))}
              </span>
            ) : (
              verse.text_uthmani
            )}
=======
            {verse.words
              ? verse.words.map((w: Word) => (
                  <span key={w.id} className="inline-block mx-0.5 relative group">
                    {w.uthmani}
                    {w.en && (
                      <span className="absolute bottom-full left-1/2 -translate-x-1/2 mb-1 px-1 py-0.5 rounded bg-gray-800 text-white text-xs whitespace-nowrap opacity-0 group-hover:opacity-100">
                        {w.en}
                      </span>
                    )}
                  </span>
                ))
              : verse.text_uthmani}
>>>>>>> 9b253343
          </p>
          {verse.translations?.map((t: Translation) => (
            <div key={t.resource_id}>
              <p
                className="text-left leading-relaxed text-[var(--foreground)]"
                style={{ fontSize: `${settings.translationFontSize}px` }}
                dangerouslySetInnerHTML={{ __html: t.text }}
              />
            </div>
          ))}
        </div>
      </div>
      <TafsirModal
        isOpen={showTafsir}
        verseKey={verse.verse_key}
        onClose={() => setShowTafsir(false)}
      />
    </>
  );
};<|MERGE_RESOLUTION|>--- conflicted
+++ resolved
@@ -77,7 +77,6 @@
             className="text-right leading-loose text-[var(--foreground)]"
             style={{ fontFamily: settings.arabicFontFace, fontSize: `${settings.arabicFontSize}px`, lineHeight: 2.2 }}
           >
-<<<<<<< HEAD
             {verse.words && verse.words.length > 0 ? (
               <span className="flex flex-wrap gap-x-2 gap-y-1 justify-end">
                 {verse.words.map((word: Word) => (
@@ -99,20 +98,6 @@
             ) : (
               verse.text_uthmani
             )}
-=======
-            {verse.words
-              ? verse.words.map((w: Word) => (
-                  <span key={w.id} className="inline-block mx-0.5 relative group">
-                    {w.uthmani}
-                    {w.en && (
-                      <span className="absolute bottom-full left-1/2 -translate-x-1/2 mb-1 px-1 py-0.5 rounded bg-gray-800 text-white text-xs whitespace-nowrap opacity-0 group-hover:opacity-100">
-                        {w.en}
-                      </span>
-                    )}
-                  </span>
-                ))
-              : verse.text_uthmani}
->>>>>>> 9b253343
           </p>
           {verse.translations?.map((t: Translation) => (
             <div key={t.resource_id}>
