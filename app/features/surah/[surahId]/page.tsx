// app/features/surah/[surahId]/page.tsx
'use client';

import React, { useEffect, useState, useMemo, useRef } from 'react';
import { useTranslation } from 'react-i18next';
import { Verse } from './_components/Verse';
import { SettingsSidebar } from './_components/SettingsSidebar';
import { TranslationPanel } from './_components/TranslationPanel';
import { WordLanguagePanel } from './_components/WordLanguagePanel';
import { Verse as VerseType, TranslationResource } from '@/types';
import { getTranslations, getWordTranslations, getVersesByChapter } from '@/lib/api';
import { LANGUAGE_CODES } from '@/lib/languageCodes';
import { WORD_LANGUAGE_LABELS } from '@/lib/wordLanguages';
import { useSettings } from '@/app/context/SettingsContext';
import { useAudio } from '@/app/context/AudioContext';
import Spinner from '@/app/components/common/Spinner';
import useSWR from 'swr';
import useSWRInfinite from 'swr/infinite';
<<<<<<< HEAD
=======
import { useTheme } from '@/app/context/ThemeContext';
>>>>>>> 4da7e36a
import Header from '@/app/components/common/Header';

const DEFAULT_WORD_TRANSLATION_ID = 85;

interface SurahPageProps {
  params: { surahId: string };
}

export default function SurahPage({ params }: SurahPageProps) {
  const { surahId } = params;
  const [error, setError] = useState<string | null>(null);
  const { settings, setSettings } = useSettings();
  const { t } = useTranslation();
  const { playingId, setPlayingId, setLoadingId } = useAudio();
  const [isTranslationPanelOpen, setIsTranslationPanelOpen] = useState(false);
  const [translationSearchTerm, setTranslationSearchTerm] = useState('');
  const [isWordPanelOpen, setIsWordPanelOpen] = useState(false);
  const [wordTranslationSearchTerm, setWordTranslationSearchTerm] = useState('');
  const loadMoreRef = useRef<HTMLDivElement | null>(null);

  // Ensure theme context initialization (for css var setup)
  useTheme();

  const { data: translationOptionsData } = useSWR('translations', getTranslations);
  const translationOptions = useMemo(() => translationOptionsData || [], [translationOptionsData]);

  const { data: wordTranslationOptionsData } = useSWR('wordTranslations', getWordTranslations);
  const wordLanguageMap = useMemo(() => {
    const map: Record<string, number> = {};
    (wordTranslationOptionsData || []).forEach((o) => {
      const name = o.language_name.toLowerCase();
      if (!map[name]) {
        map[name] = o.id;
      }
    });
    return map;
  }, [wordTranslationOptionsData]);
  const wordLanguageOptions = useMemo(
    () =>
      Object.keys(wordLanguageMap)
        .filter((name) => WORD_LANGUAGE_LABELS[name])
        .map((name) => ({ name: WORD_LANGUAGE_LABELS[name], id: wordLanguageMap[name] })),
    [wordLanguageMap]
  );

  const { data, size, setSize, isValidating } = useSWRInfinite(
    (index) =>
      surahId ? ['verses', surahId, settings.translationId, settings.wordLang, index + 1] : null,
    ([, surahId, translationId, wordLang, page]) =>
      getVersesByChapter(surahId, translationId, page, 20, wordLang).catch((err) => {
        setError(`Failed to load content. ${err.message}`);
        return { verses: [], totalPages: 1 };
      })
  );

  const verses: VerseType[] = data ? data.flatMap((d) => d.verses) : [];
  const totalPages = data ? data[data.length - 1]?.totalPages : 1;
  const isLoading = !data && !error;
  const isReachingEnd = size >= totalPages;

  // --- Infinite Scroll Effect ---
  useEffect(() => {
    if (!loadMoreRef.current) return;
    const observer = new IntersectionObserver((entries) => {
      if (entries[0].isIntersecting && !isReachingEnd && !isValidating) {
        setSize(size + 1);
      }
    });
    observer.observe(loadMoreRef.current);
    return () => observer.disconnect();
  }, [isReachingEnd, isValidating, size, setSize]);

  // --- Memoized Values ---
  const selectedTranslationName = useMemo(
    () =>
      translationOptions.find((o) => o.id === settings.translationId)?.name ||
      t('select_translation'),
    [settings.translationId, translationOptions, t]
  );
  const selectedWordLanguageName = useMemo(
    () =>
      wordLanguageOptions.find((o) => LANGUAGE_CODES[o.name.toLowerCase()] === settings.wordLang)
        ?.name || t('select_word_translation'),
    [settings.wordLang, wordLanguageOptions, t]
  );
  const groupedTranslations = useMemo(
    () =>
      translationOptions
        .filter((o) => o.name.toLowerCase().includes(translationSearchTerm.toLowerCase()))
        .reduce<Record<string, TranslationResource[]>>((acc, t) => {
          (acc[t.language_name] ||= []).push(t);
          return acc;
        }, {}),
    [translationOptions, translationSearchTerm]
  );
  const filteredWordLanguages = useMemo(
    () =>
      wordLanguageOptions.filter((o) =>
        o.name.toLowerCase().includes(wordTranslationSearchTerm.toLowerCase())
      ),
    [wordLanguageOptions, wordTranslationSearchTerm]
  );

  return (
    <div className="flex flex-grow bg-[var(--background)] text-[var(--foreground)] font-sans overflow-hidden">
      <Header />
<<<<<<< HEAD

=======
>>>>>>> 4da7e36a
      <main className="flex-grow bg-[var(--background)] p-6 lg:p-10 overflow-y-auto homepage-scrollable-area">
        <div className="max-w-4xl mx-auto relative">
          {isLoading ? (
            <div className="flex justify-center py-20">
              <Spinner className="h-8 w-8 text-teal-600" />
            </div>
          ) : error ? (
            <div className="text-center py-20 text-red-600 bg-red-50 p-4 rounded-lg">{error}</div>
          ) : verses.length > 0 ? (
            <>
              {verses.map((v) => (
                <React.Fragment key={v.id}>
                  <Verse verse={v} />
                  {playingId === v.id && v.audio?.url && (
                    <audio
                      src={`https://verses.quran.com/${v.audio.url}`}
                      autoPlay
                      onLoadStart={() => setLoadingId(v.id)}
                      onWaiting={() => setLoadingId(v.id)}
                      onPlaying={() => setLoadingId(null)}
                      onCanPlay={() => setLoadingId(null)}
                      onEnded={() => {
                        setPlayingId(null);
                        setLoadingId(null);
                      }}
                      onError={() => {
                        setError(t('could_not_play_audio'));
                        setPlayingId(null);
                        setLoadingId(null);
                      }}
                    >
                      <track kind="captions" />
                    </audio>
                  )}
                </React.Fragment>
              ))}
              <div ref={loadMoreRef} className="py-4 text-center space-x-2">
                {isValidating && <Spinner className="inline h-5 w-5 text-teal-600" />}
                {isReachingEnd && <span className="text-gray-500">{t('end_of_surah')}</span>}
              </div>
            </>
          ) : (
            <div className="text-center py-20 text-gray-500">{t('no_verses_found')}</div>
          )}
        </div>
      </main>
      <SettingsSidebar
        onTranslationPanelOpen={() => setIsTranslationPanelOpen(true)}
        onWordLanguagePanelOpen={() => setIsWordPanelOpen(true)}
        onReadingPanelOpen={() => {}}
        selectedTranslationName={selectedTranslationName}
        selectedWordLanguageName={selectedWordLanguageName}
      />
      <TranslationPanel
        isOpen={isTranslationPanelOpen}
        onClose={() => setIsTranslationPanelOpen(false)}
        groupedTranslations={groupedTranslations}
        searchTerm={translationSearchTerm}
        onSearchTermChange={setTranslationSearchTerm}
      />
      <WordLanguagePanel
        isOpen={isWordPanelOpen}
        onClose={() => setIsWordPanelOpen(false)}
        languages={filteredWordLanguages}
        searchTerm={wordTranslationSearchTerm}
        onSearchTermChange={setWordTranslationSearchTerm}
        onReset={() => {
          setWordTranslationSearchTerm('');
          setSettings({
            ...settings,
            wordLang: 'en',
            wordTranslationId: wordLanguageMap['english'] ?? DEFAULT_WORD_TRANSLATION_ID,
          });
        }}
      />
    </div>
  );
}<|MERGE_RESOLUTION|>--- conflicted
+++ resolved
@@ -1,4 +1,3 @@
-// app/features/surah/[surahId]/page.tsx
 'use client';
 
 import React, { useEffect, useState, useMemo, useRef } from 'react';
@@ -16,10 +15,7 @@
 import Spinner from '@/app/components/common/Spinner';
 import useSWR from 'swr';
 import useSWRInfinite from 'swr/infinite';
-<<<<<<< HEAD
-=======
 import { useTheme } from '@/app/context/ThemeContext';
->>>>>>> 4da7e36a
 import Header from '@/app/components/common/Header';
 
 const DEFAULT_WORD_TRANSLATION_ID = 85;
@@ -126,10 +122,6 @@
   return (
     <div className="flex flex-grow bg-[var(--background)] text-[var(--foreground)] font-sans overflow-hidden">
       <Header />
-<<<<<<< HEAD
-
-=======
->>>>>>> 4da7e36a
       <main className="flex-grow bg-[var(--background)] p-6 lg:p-10 overflow-y-auto homepage-scrollable-area">
         <div className="max-w-4xl mx-auto relative">
           {isLoading ? (
