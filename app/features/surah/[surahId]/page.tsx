--- conflicted
+++ resolved
@@ -1,9 +1,4 @@
-// app/features/surah/[SurahId]/page.tsx
 'use client';
-
-interface SurahPageProps {
-  params: { surahId: string };
-}
 
 import React, { useEffect, useState, useMemo, useRef, use } from 'react';
 import { useTranslation } from 'react-i18next';
@@ -18,11 +13,10 @@
 import useSWR from 'swr';
 import useSWRInfinite from 'swr/infinite';
 
-// --- Interfaces & Data ---
+interface SurahPageProps {
+  params: { surahId: string };
+}
 
-// Using a specific type for params is good practice.
-// If you encounter build errors, you may need to revert to `any` as Next.js's
-// type for PageProps can sometimes cause mismatches.
 export default function SurahPage({ params }: SurahPageProps) {
   const { surahId } = use(params);
   const [error, setError] = useState<string | null>(null);
@@ -46,13 +40,8 @@
       surahId
         ? ['verses', surahId, settings.translationId, settings.wordLang, index + 1]
         : null,
-<<<<<<< HEAD
-    ([, surahId, translationId, page]) =>
-      getVersesByChapter(surahId, translationId, page, 20, settings.wordLang).catch(err => {
-=======
     ([, surahId, translationId, wordLang, page]) =>
       getVersesByChapter(surahId, translationId, page, 20, wordLang).catch(err => {
->>>>>>> 1932710b
         setError(`Failed to load content. ${err.message}`);
         return { verses: [], totalPages: 1 };
       })
@@ -97,7 +86,7 @@
   
   return (
     <div className="flex flex-grow bg-[var(--background)] text-[var(--foreground)] font-sans overflow-hidden">
-      <main className="flex-grow bg-[var(--background)] p-6 lg:p-10 overflow-y-auto homepage-scrollable-area"> {/* Added homepage-scrollable-area class */}
+      <main className="flex-grow bg-[var(--background)] p-6 lg:p-10 overflow-y-auto homepage-scrollable-area">
         <div className="max-w-4xl mx-auto relative">
           {isLoading ? (
             <div className="flex justify-center py-20">
