'use client';

import React, { useEffect, useState, useMemo, useRef } from 'react';
import { useTranslation } from 'react-i18next';
import { Verse } from './_components/Verse';
import { SettingsSidebar } from './_components/SettingsSidebar';
import { TranslationPanel } from './_components/TranslationPanel';
import { WordLanguagePanel } from './_components/WordLanguagePanel';
import { Verse as VerseType, TranslationResource } from '@/types';
import { getTranslations, getWordTranslations, getVersesByChapter } from '@/lib/api';
import { LANGUAGE_CODES } from '@/lib/languageCodes';
import type { LanguageCode } from '@/lib/languageCodes';
import { WORD_LANGUAGE_LABELS } from '@/lib/wordLanguages';
import { useSettings } from '@/app/context/SettingsContext';
import { useAudio } from '@/app/context/AudioContext';
import Spinner from '@/app/components/common/Spinner';
import useSWR from 'swr';
import useSWRInfinite from 'swr/infinite';
import { useTheme } from '@/app/context/ThemeContext';

const DEFAULT_WORD_TRANSLATION_ID = 85;

interface SurahPageProps {
  params: { surahId: string };
}

export default function SurahPage({ params }: SurahPageProps) {
  const { surahId } = params;
  const [error, setError] = useState<string | null>(null);
  const { settings, setSettings } = useSettings();
  const { t } = useTranslation();
  const { playingId, setPlayingId, setLoadingId } = useAudio();
  const [isTranslationPanelOpen, setIsTranslationPanelOpen] = useState(false);
  const [translationSearchTerm, setTranslationSearchTerm] = useState('');
  const [isWordPanelOpen, setIsWordPanelOpen] = useState(false);
  const [wordTranslationSearchTerm, setWordTranslationSearchTerm] = useState('');
  const loadMoreRef = useRef<HTMLDivElement | null>(null);

  // Ensure theme context initialization (for css var setup)
  useTheme();

  const { data: translationOptionsData } = useSWR('translations', getTranslations);
  const translationOptions = useMemo(() => translationOptionsData || [], [translationOptionsData]);

  const { data: wordTranslationOptionsData } = useSWR('wordTranslations', getWordTranslations);
  const wordLanguageMap = useMemo(() => {
    const map: Record<string, number> = {};
    (wordTranslationOptionsData || []).forEach((o) => {
      const name = o.language_name.toLowerCase();
      if (!map[name]) {
        map[name] = o.id;
      }
    });
    return map;
  }, [wordTranslationOptionsData]);
  const wordLanguageOptions = useMemo(
    () =>
      Object.keys(wordLanguageMap)
        .filter((name) => WORD_LANGUAGE_LABELS[name])
        .map((name) => ({ name: WORD_LANGUAGE_LABELS[name], id: wordLanguageMap[name] })),
    [wordLanguageMap]
  );

  const { data, size, setSize, isValidating } = useSWRInfinite(
    (index) =>
      surahId ? ['verses', surahId, settings.translationId, settings.wordLang, index + 1] : null,
    ([, surahId, translationId, wordLang, page]) =>
      getVersesByChapter(surahId, translationId, page, 20, wordLang).catch((err) => {
        setError(`Failed to load content. ${err.message}`);
        return { verses: [], totalPages: 1 };
      })
  );

  const verses: VerseType[] = data ? data.flatMap((d) => d.verses) : [];
  const totalPages = data ? data[data.length - 1]?.totalPages : 1;
  const isLoading = !data && !error;
  const isReachingEnd = size >= totalPages;

  useEffect(() => {
    if (!loadMoreRef.current) return;
    const observer = new IntersectionObserver((entries) => {
      if (entries[0].isIntersecting && !isReachingEnd && !isValidating) {
        setSize(size + 1);
      }
    });
    observer.observe(loadMoreRef.current);
    return () => observer.disconnect();
  }, [isReachingEnd, isValidating, size, setSize]);

  const selectedTranslationName = useMemo(
    () =>
      translationOptions.find((o) => o.id === settings.translationId)?.name ||
      t('select_translation'),
    [settings.translationId, translationOptions, t]
  );
  const selectedWordLanguageName = useMemo(
    () =>
      wordLanguageOptions.find(
        (o) =>
          (LANGUAGE_CODES as Record<string, LanguageCode>)[o.name.toLowerCase()] ===
          settings.wordLang
      )?.name || t('select_word_translation'),
    [settings.wordLang, wordLanguageOptions, t]
  );
  const groupedTranslations = useMemo(
    () =>
      translationOptions
        .filter((o) => o.name.toLowerCase().includes(translationSearchTerm.toLowerCase()))
        .reduce<Record<string, TranslationResource[]>>((acc, t) => {
          (acc[t.language_name] ||= []).push(t);
          return acc;
        }, {}),
    [translationOptions, translationSearchTerm]
  );
  const filteredWordLanguages = useMemo(
    () =>
      wordLanguageOptions.filter((o) =>
        o.name.toLowerCase().includes(wordTranslationSearchTerm.toLowerCase())
      ),
    [wordLanguageOptions, wordTranslationSearchTerm]
  );

  return (
<<<<<<< HEAD
    <div className="flex flex-grow bg-white dark:bg-[var(--background)] text-[var(--foreground)] font-sans overflow-hidden">
      <main className="flex-grow bg-white dark:bg-[var(--background)] p-6 lg:p-10 overflow-y-auto homepage-scrollable-area">
        <div className="w-full relative mt-16">
=======
    <div className="flex flex-grow bg-white dark:bg-[var(--background)] text-[var(--foreground)] font-sans overflow-hidden min-h-0">
      <main className="flex-grow bg-white dark:bg-[var(--background)] p-6 lg:p-10 pt-16 overflow-y-auto homepage-scrollable-area">
        <div className="w-full relative">
>>>>>>> 3af8637c
          {isLoading ? (
            <div className="flex justify-center py-20">
              <Spinner className="h-8 w-8 text-teal-600" />
            </div>
          ) : error ? (
            <div className="text-center py-20 text-red-600 bg-red-50 p-4 rounded-lg">{error}</div>
          ) : verses.length > 0 ? (
            <>
              {verses.map((v) => (
                <React.Fragment key={v.id}>
                  <Verse verse={v} />
                  {playingId === v.id && v.audio?.url && (
                    <audio
                      src={`https://verses.quran.com/${v.audio.url}`}
                      autoPlay
                      onLoadStart={() => setLoadingId(v.id)}
                      onWaiting={() => setLoadingId(v.id)}
                      onPlaying={() => setLoadingId(null)}
                      onCanPlay={() => setLoadingId(null)}
                      onEnded={() => {
                        setPlayingId(null);
                        setLoadingId(null);
                      }}
                      onError={() => {
                        setError(t('could_not_play_audio'));
                        setPlayingId(null);
                        setLoadingId(null);
                      }}
                    >
                      <track kind="captions" />
                    </audio>
                  )}
                </React.Fragment>
              ))}
              <div ref={loadMoreRef} className="py-4 text-center space-x-2">
                {isValidating && <Spinner className="inline h-5 w-5 text-teal-600" />}
                {isReachingEnd && <span className="text-gray-500">{t('end_of_surah')}</span>}
              </div>
            </>
          ) : (
            <div className="text-center py-20 text-gray-500">{t('no_verses_found')}</div>
          )}
        </div>
      </main>
      <SettingsSidebar
        onTranslationPanelOpen={() => setIsTranslationPanelOpen(true)}
        onWordLanguagePanelOpen={() => setIsWordPanelOpen(true)}
        onReadingPanelOpen={() => {}}
        selectedTranslationName={selectedTranslationName}
        selectedWordLanguageName={selectedWordLanguageName}
      />
      <TranslationPanel
        isOpen={isTranslationPanelOpen}
        onClose={() => setIsTranslationPanelOpen(false)}
        groupedTranslations={groupedTranslations}
        searchTerm={translationSearchTerm}
        onSearchTermChange={setTranslationSearchTerm}
      />
      <WordLanguagePanel
        isOpen={isWordPanelOpen}
        onClose={() => setIsWordPanelOpen(false)}
        languages={filteredWordLanguages}
        searchTerm={wordTranslationSearchTerm}
        onSearchTermChange={setWordTranslationSearchTerm}
        onReset={() => {
          setWordTranslationSearchTerm('');
          setSettings({
            ...settings,
            wordLang: 'en',
            wordTranslationId: wordLanguageMap['english'] ?? DEFAULT_WORD_TRANSLATION_ID,
          });
        }}
      />
    </div>
  );
}<|MERGE_RESOLUTION|>--- conflicted
+++ resolved
@@ -121,15 +121,9 @@
   );
 
   return (
-<<<<<<< HEAD
     <div className="flex flex-grow bg-white dark:bg-[var(--background)] text-[var(--foreground)] font-sans overflow-hidden">
       <main className="flex-grow bg-white dark:bg-[var(--background)] p-6 lg:p-10 overflow-y-auto homepage-scrollable-area">
         <div className="w-full relative mt-16">
-=======
-    <div className="flex flex-grow bg-white dark:bg-[var(--background)] text-[var(--foreground)] font-sans overflow-hidden min-h-0">
-      <main className="flex-grow bg-white dark:bg-[var(--background)] p-6 lg:p-10 pt-16 overflow-y-auto homepage-scrollable-area">
-        <div className="w-full relative">
->>>>>>> 3af8637c
           {isLoading ? (
             <div className="flex justify-center py-20">
               <Spinner className="h-8 w-8 text-teal-600" />
