--- conflicted
+++ resolved
@@ -1,5 +1,5 @@
-// app/features/surah/layout.tsx
 'use client';
+
 import Header from '@/app/components/common/Header';
 import IconSidebar from '@/app/components/common/IconSidebar';
 import SurahListSidebar from '@/app/components/common/SurahListSidebar';
@@ -9,21 +9,12 @@
   return (
     <AudioProvider>
       <Header />
-<<<<<<< HEAD
-      <div className="h-screen flex flex-col">
-        <div className="flex flex-grow overflow-hidden">
-          <nav aria-label="Primary navigation" className="flex-shrink-0 pt-16">
-            <IconSidebar />
-          </nav>
-          <nav aria-label="Surah navigation" className="flex-shrink-0 pt-16">
-=======
       <div className="h-screen flex flex-col pt-16">
         <div className="flex flex-grow overflow-hidden min-h-0">
           <nav aria-label="Primary navigation" className="flex-shrink-0 h-full">
             <IconSidebar />
           </nav>
           <nav aria-label="Surah navigation" className="flex-shrink-0 h-full">
->>>>>>> 94962079
             <SurahListSidebar />
           </nav>
           {children}
