--- conflicted
+++ resolved
@@ -4,8 +4,6 @@
 import Header from '@/app/shared/Header';
 import IconSidebar from '@/app/shared/IconSidebar';
 import SurahListSidebar from '@/app/shared/SurahListSidebar';
-import BookmarkSidebar from './bookmarks/components/BookmarkSidebar';
-import { usePathname } from 'next/navigation';
 import {
   HeaderVisibilityProvider,
   useHeaderVisibility,
@@ -14,12 +12,10 @@
 function LayoutContent({ children }: { children: React.ReactNode }) {
   const { isHidden } = useHeaderVisibility();
   const pathname = usePathname();
-<<<<<<< HEAD
-  const isBookmarkPage = pathname.includes('/bookmarks');
+  // This check determines if the current page is the new bookmarks page.
+  // Using startsWith is slightly more robust for routing than includes.
+  const isBookmarkPage = pathname.startsWith('/bookmarks');
 
-=======
-  const isBookmarkRoute = pathname.startsWith('/bookmarks');
->>>>>>> cc5e5f0f
   return (
     <>
       <Header />
@@ -30,17 +26,16 @@
           <nav aria-label="Primary navigation" className="flex-shrink-0 h-full">
             <IconSidebar />
           </nav>
-<<<<<<< HEAD
+          {/*
+            The SurahListSidebar is now conditionally rendered.
+            It will NOT appear on the bookmarks page, allowing the
+            BookmarksPage component to render its own layout and sidebar without conflict.
+          */}
           {!isBookmarkPage && (
             <nav aria-label="Surah navigation" className="flex-shrink-0 h-full">
               <SurahListSidebar />
             </nav>
           )}
-=======
-          <nav aria-label="Surah navigation" className="flex-shrink-0 h-full">
-            {isBookmarkRoute ? <BookmarkSidebar /> : <SurahListSidebar />}
-          </nav>
->>>>>>> cc5e5f0f
           {children}
         </div>
       </div>
