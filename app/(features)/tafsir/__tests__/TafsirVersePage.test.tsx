--- conflicted
+++ resolved
@@ -5,7 +5,6 @@
 import useSWR from 'swr';
 import { getTafsirCached } from '@/lib/tafsir/tafsirCache';
 
-<<<<<<< HEAD
 jest.mock('@/lib/api', () => ({
   getSurahList: jest.fn().mockResolvedValue([
     {
@@ -25,13 +24,10 @@
   ]),
 }));
 
-jest.mock('swr');
-=======
 jest.mock('swr', () => {
   const actual = jest.requireActual('swr');
   return { __esModule: true, ...actual, default: jest.fn() };
 });
->>>>>>> 6c967c9a
 jest.mock('@/lib/tafsir/tafsirCache');
 
 jest.mock('react', () => {
