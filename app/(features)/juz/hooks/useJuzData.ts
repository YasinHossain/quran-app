--- conflicted
+++ resolved
@@ -17,13 +17,8 @@
   return {
     juz,
     juzError,
-<<<<<<< HEAD
-    ...verseListing,
-    isLoading,
-=======
     isLoading,
     ...rest,
->>>>>>> 9825ec8c
   } as const;
 }
 
