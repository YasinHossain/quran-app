'use client';

import React, { useState, useMemo } from 'react';
import { motion, AnimatePresence } from 'framer-motion';
import { useBookmarks } from '@/app/providers/BookmarkContext';
import { PlusIcon, PinIcon } from '@/app/shared/icons';
import { CreateFolderModal } from './components/CreateFolderModal';
import BookmarkSidebar from './components/BookmarkSidebar';
import styles from './styles';
import {
  EmptyBookmarksState,
  EmptyPinnedState,
  EmptyLastReadState,
} from './components/EmptyStates';
import {
  CleanSectionHeader,
  CleanFolderCard,
  CleanBookmarkListView,
} from './components/CleanBookmarkComponents';
import type { Folder } from '@/types/bookmark';

// ===== Enhanced Card Components =====

const BookmarksSection = ({
  onNewFolderClick,
  folders,
  selectedFolderId,
  setSelectedFolderId,
}: {
  onNewFolderClick: () => void;
  folders: Folder[];
  selectedFolderId: string | null;
  setSelectedFolderId: (id: string | null) => void;
}) => {
  const selectedFolder = useMemo(() => {
    if (!selectedFolderId) return null;
    return folders.find((f) => f.id === selectedFolderId) || null;
  }, [selectedFolderId, folders]);

  return (
    <AnimatePresence mode="wait">
      {selectedFolder ? (
        <CleanBookmarkListView
          key={selectedFolder.id}
          folder={selectedFolder}
          onBack={() => setSelectedFolderId(null)}
        />
      ) : (
        <motion.div
          key="folder-grid"
          initial={{ opacity: 0 }}
          animate={{ opacity: 1 }}
          exit={{ opacity: 0 }}
        >
          <CleanSectionHeader
            title="Bookmarks"
            subtitle="Organize your favorite verses into folders for easy access and study."
            count={folders.length}
            action={{
              text: 'New Folder',
              onClick: onNewFolderClick,
              icon: PlusIcon,
            }}
            variant="folder"
          />

          {folders.length === 0 ? (
            <EmptyBookmarksState onCreateFolder={onNewFolderClick} />
          ) : (
            <motion.div
              className="grid grid-cols-1 gap-6 sm:grid-cols-2 lg:grid-cols-3 xl:grid-cols-4"
              initial={{ opacity: 0, y: 20 }}
              animate={{ opacity: 1, y: 0 }}
              transition={{ delay: 0.2 }}
            >
              <AnimatePresence>
                {folders.map((folder) => (
                  <CleanFolderCard
                    key={folder.id}
                    name={folder.name}
                    count={folder.bookmarks.length}
                    onClick={() => setSelectedFolderId(folder.id)}
                    preview={folder.bookmarks.slice(0, 2).map((b) => `Verse ${b.verseId}`)}
                    lastModified={'2 days ago'}
                  />
                ))}
              </AnimatePresence>
            </motion.div>
          )}
        </motion.div>
      )}
    </AnimatePresence>
  );
};

interface PinnedAyah {
  id: string;
  surahNumber: number;
  surahName: string;
  ayahNumber: number;
  arabicText: string;
  translation?: string;
  pinnedDate: string;
}

interface LastReading {
  id: string;
  surahNumber: number;
  surahName: string;
  lastAyah: number;
  progress: number;
  readDate: string;
  timeAgo: string;
}

const AyahCard = ({ ayah }: { ayah: PinnedAyah }) => (
  <motion.div
    layout
    initial={{ opacity: 0, y: 20 }}
    animate={{ opacity: 1, y: 0 }}
    exit={{ opacity: 0, y: -20 }}
    transition={{ type: 'spring', stiffness: 300, damping: 30 }}
    className="group cursor-pointer rounded-2xl border-2 border-bookmark-pinned bg-card-bg p-6 hover:shadow-xl hover:border-bookmark-pinned transition-all duration-200 transform hover:scale-[1.02]"
    onClick={() => {
      // TODO: Navigate to verse page
      console.log(`Navigate to Surah ${ayah.surahNumber}:${ayah.ayahNumber}`);
    }}
  >
    <div className="space-y-4">
      <div className="flex items-center justify-between">
        <div className="flex items-center space-x-3">
          <span className="rounded-lg bg-card-bg px-3 py-1.5 text-sm font-medium text-bookmark-pinned border border-bookmark-pinned">
            {ayah.surahName}
          </span>
          <span className="text-sm text-bookmark-pinned font-medium">Verse {ayah.ayahNumber}</span>
        </div>
        <button className="rounded-full p-2 text-bookmark-pinned hover:bg-hover transition-colors">
          <PinIcon size={18} />
        </button>
      </div>

      <div className="space-y-3">
        <p
          className="text-right text-xl leading-relaxed text-gray-900 dark:text-white font-arabic"
          dir="rtl"
        >
          {ayah.arabicText}
        </p>
        {ayah.translation && (
<<<<<<< HEAD
          <p className="text-sm text-muted leading-relaxed bg-white/50 dark:bg-gray-800/50 p-3 rounded-lg">
=======
          <p className="text-sm text-muted leading-relaxed bg-card-bg p-3 rounded-lg">
>>>>>>> ecb920c8
            {ayah.translation}
          </p>
        )}
      </div>

      <div className="flex items-center justify-between text-xs text-amber-600 dark:text-amber-400">
        <span>Pinned {ayah.pinnedDate}</span>
        <span className="opacity-0 group-hover:opacity-100 transition-opacity">
          Click to view in context →
        </span>
      </div>
    </div>
  </motion.div>
);

const PinAyahSection = () => {
  // TODO: Replace with actual pinned ayahs from context
  const pinnedAyahs = [
    {
      id: '1',
      surahNumber: 2,
      surahName: 'Al-Baqarah',
      ayahNumber: 255,
      arabicText:
        'اللّهُ لاَ إِلَـهَ إِلاَّ هُوَ الْحَيُّ الْقَيُّومُ لاَ تَأْخُذُهُ سِنَةٌ وَلاَ نَوْمٌ',
      translation:
        'Allah - there is no deity except Him, the Ever-Living, the Sustainer of existence. Neither drowsiness overtakes Him nor sleep.',
      pinnedDate: 'Jan 15, 2024',
    },
    {
      id: '2',
      surahNumber: 1,
      surahName: 'Al-Fatihah',
      ayahNumber: 1,
      arabicText: 'بِسْمِ اللّهِ الرَّحْمَنِ الرَّحِيْمِ',
      translation: 'In the name of Allah, the Entirely Merciful, the Especially Merciful.',
      pinnedDate: 'Jan 14, 2024',
    },
  ];

  return (
    <motion.div initial={{ opacity: 0 }} animate={{ opacity: 1 }} exit={{ opacity: 0 }}>
      <CleanSectionHeader
        title="Pinned Verses"
        subtitle="Quick access to your most important and frequently referenced verses."
        count={pinnedAyahs.length}
        variant="pinned"
      />

      {pinnedAyahs.length > 0 ? (
        <motion.div
          className="grid grid-cols-1 gap-6 lg:grid-cols-2"
          initial={{ opacity: 0, y: 20 }}
          animate={{ opacity: 1, y: 0 }}
          transition={{ delay: 0.2 }}
        >
          <AnimatePresence>
            {pinnedAyahs.map((ayah) => (
              <AyahCard key={ayah.id} ayah={ayah} />
            ))}
          </AnimatePresence>
        </motion.div>
      ) : (
        <EmptyPinnedState />
      )}
    </motion.div>
  );
};

const LastReadCard = ({ reading }: { reading: LastReading }) => (
  <motion.div
    layout
    initial={{ opacity: 0, y: 20 }}
    animate={{ opacity: 1, y: 0 }}
    exit={{ opacity: 0, y: -20 }}
    transition={{ type: 'spring', stiffness: 300, damping: 30 }}
    className="group cursor-pointer rounded-2xl border-2 border-bookmark-lastread bg-card-bg p-6 hover:shadow-xl hover:border-bookmark-lastread transition-all duration-200 transform hover:scale-[1.02]"
    onClick={() => {
      // TODO: Navigate to verse page
      console.log(`Navigate to Surah ${reading.surahNumber}:${reading.lastAyah}`);
    }}
  >
    <div className="space-y-4">
      <div className="flex items-center justify-between">
        <div className="flex items-center space-x-3">
          <span className="rounded-lg bg-card-bg px-3 py-1.5 text-sm font-medium text-bookmark-lastread border border-bookmark-lastread">
            {reading.surahName}
          </span>
          <span className="text-sm text-bookmark-lastread font-medium">
            Verse {reading.lastAyah}
          </span>
        </div>
        <span className="text-xs text-bookmark-lastread bg-card-bg px-2 py-1 rounded">
          {reading.readDate}
        </span>
      </div>

      <div className="space-y-3">
        <div className="flex items-center justify-between">
          <span className="text-sm font-medium text-foreground">Reading Progress</span>
          <span className="text-sm font-bold text-bookmark-lastread">{reading.progress}%</span>
        </div>
        <div className="w-full bg-white/60 dark:bg-gray-800/60 rounded-full h-3 overflow-hidden">
          <motion.div
            className="bg-gradient-to-r from-indigo-500 to-indigo-600 h-3 rounded-full"
            initial={{ width: 0 }}
            animate={{ width: `${reading.progress}%` }}
            transition={{ duration: 1, delay: 0.3, ease: 'easeOut' }}
          />
        </div>
      </div>

      <div className="flex items-center justify-between text-xs text-indigo-600 dark:text-indigo-400">
        <span>Last read {reading.timeAgo}</span>
        <span className="opacity-0 group-hover:opacity-100 transition-opacity">
          Continue reading →
        </span>
      </div>
    </div>
  </motion.div>
);

const LastReadSection = () => {
  // TODO: Replace with actual last read data from context
  const lastReadings = [
    {
      id: '1',
      surahNumber: 2,
      surahName: 'Al-Baqarah',
      lastAyah: 150,
      progress: 52,
      readDate: 'Jan 15, 2024',
      timeAgo: '2 hours ago',
    },
    {
      id: '2',
      surahNumber: 18,
      surahName: 'Al-Kahf',
      lastAyah: 45,
      progress: 41,
      readDate: 'Jan 14, 2024',
      timeAgo: '1 day ago',
    },
    {
      id: '3',
      surahNumber: 36,
      surahName: 'Ya-Sin',
      lastAyah: 83,
      progress: 100,
      readDate: 'Jan 13, 2024',
      timeAgo: '2 days ago',
    },
  ];

  return (
    <motion.div initial={{ opacity: 0 }} animate={{ opacity: 1 }} exit={{ opacity: 0 }}>
      <CleanSectionHeader
        title="Reading History"
        subtitle="Pick up where you left off and track your Quranic reading progress."
        count={lastReadings.length}
        variant="lastRead"
      />

      {lastReadings.length > 0 ? (
        <motion.div
          className="grid grid-cols-1 gap-6 lg:grid-cols-2 xl:grid-cols-3"
          initial={{ opacity: 0, y: 20 }}
          animate={{ opacity: 1, y: 0 }}
          transition={{ delay: 0.2 }}
        >
          <AnimatePresence>
            {lastReadings.map((reading) => (
              <LastReadCard key={reading.id} reading={reading} />
            ))}
          </AnimatePresence>
        </motion.div>
      ) : (
        <EmptyLastReadState />
      )}
    </motion.div>
  );
};

// ===== Main Page Component =====

const BookmarksPage = () => {
  const [isModalOpen, setIsModalOpen] = useState(false);
  const [selectedFolderId, setSelectedFolderId] = useState<string | null>(null);
  const [activeSection, setActiveSection] = useState('bookmarks');
  const { folders } = useBookmarks();

  const renderContent = () => {
    switch (activeSection) {
      case 'bookmarks':
        return (
          <BookmarksSection
            onNewFolderClick={() => setIsModalOpen(true)}
            folders={folders}
            selectedFolderId={selectedFolderId}
            setSelectedFolderId={setSelectedFolderId}
          />
        );
      case 'pin-ayah':
        return <PinAyahSection />;
      case 'last-read':
        return <LastReadSection />;
      default:
        return (
          <BookmarksSection
            onNewFolderClick={() => setIsModalOpen(true)}
            folders={folders}
            selectedFolderId={selectedFolderId}
            setSelectedFolderId={setSelectedFolderId}
          />
        );
    }
  };

  return (
    <>
      <style jsx global>
        {styles}
      </style>
      <CreateFolderModal isOpen={isModalOpen} onClose={() => setIsModalOpen(false)} />
      <div className="flex h-full w-full bg-white dark:bg-slate-900 min-h-screen">
        {/* Collapsible Sidebar */}
        <BookmarkSidebar activeSection={activeSection} onSectionChange={setActiveSection} />

        {/* Main Content Area */}
<<<<<<< HEAD
        <main className="bookmark-main-content p-8">
=======
        <main className="p-8 flex-1 overflow-y-auto bg-gray-50 dark:bg-slate-900">
>>>>>>> ecb920c8
          <AnimatePresence mode="wait">{renderContent()}</AnimatePresence>
        </main>
      </div>
    </>
  );
};

export default BookmarksPage;<|MERGE_RESOLUTION|>--- conflicted
+++ resolved
@@ -147,11 +147,7 @@
           {ayah.arabicText}
         </p>
         {ayah.translation && (
-<<<<<<< HEAD
           <p className="text-sm text-muted leading-relaxed bg-white/50 dark:bg-gray-800/50 p-3 rounded-lg">
-=======
-          <p className="text-sm text-muted leading-relaxed bg-card-bg p-3 rounded-lg">
->>>>>>> ecb920c8
             {ayah.translation}
           </p>
         )}
@@ -381,11 +377,7 @@
         <BookmarkSidebar activeSection={activeSection} onSectionChange={setActiveSection} />
 
         {/* Main Content Area */}
-<<<<<<< HEAD
         <main className="bookmark-main-content p-8">
-=======
-        <main className="p-8 flex-1 overflow-y-auto bg-gray-50 dark:bg-slate-900">
->>>>>>> ecb920c8
           <AnimatePresence mode="wait">{renderContent()}</AnimatePresence>
         </main>
       </div>
