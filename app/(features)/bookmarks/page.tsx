--- conflicted
+++ resolved
@@ -1,5 +1,4 @@
 'use client';
-<<<<<<< HEAD
 
 import React, { useState, useMemo } from 'react';
 import { motion, AnimatePresence } from 'framer-motion';
@@ -143,59 +142,7 @@
         </main>
       </div>
     </>
-=======
+  );
+}
 
-import Link from 'next/link';
-import { BookmarkIcon } from '@/app/shared/icons';
-import { SettingsSidebar } from '@/app/(features)/surah/[surahId]/components/SettingsSidebar';
-import { Plus } from 'lucide-react';
-
-const mockFolders = [
-  { id: 'favorites', name: "Favorite's", count: 2 },
-  { id: 'debate', name: 'Debate', count: 2 },
-];
-
-export default function BookmarksPage() {
-  return (
-    <div className="flex flex-grow bg-white dark:bg-[var(--background)] text-[var(--foreground)] overflow-hidden">
-      <main className="flex-grow p-6 lg:p-10 overflow-y-auto homepage-scrollable-area">
-        <div className="flex items-center justify-between mb-6">
-          <h1 className="text-2xl font-bold">Bookmarks</h1>
-          <div className="flex items-center gap-2">
-            <button
-              aria-label="Create folder"
-              className="p-2 rounded-md border border-[var(--border-color)] hover:bg-gray-50 dark:hover:bg-slate-800"
-            >
-              <Plus size={16} />
-            </button>
-          </div>
-        </div>
-        <div className="grid gap-4 grid-cols-1 sm:grid-cols-2 md:grid-cols-3">
-          {mockFolders.map((f) => (
-            <Link
-              key={f.id}
-              href={`/bookmarks/${f.id}`}
-              className="rounded-lg border border-[var(--border-color)] p-4 hover:shadow-sm transition-shadow flex flex-col justify-between"
-            >
-              <div className="flex items-center justify-between mb-8">
-                <span className="p-3 rounded-md bg-teal-100 text-teal-600">
-                  <BookmarkIcon size={20} />
-                </span>
-                <span className="text-sm text-gray-500">{f.count} bookmarks</span>
-              </div>
-              <h2 className="font-semibold">{f.name}</h2>
-            </Link>
-          ))}
-        </div>
-      </main>
-      <SettingsSidebar
-        onTranslationPanelOpen={() => {}}
-        onWordLanguagePanelOpen={() => {}}
-        onReadingPanelOpen={() => {}}
-        selectedTranslationName=""
-        selectedWordLanguageName=""
-      />
-    </div>
->>>>>>> cc5e5f0f
-  );
-}+export default BookmarksPage;