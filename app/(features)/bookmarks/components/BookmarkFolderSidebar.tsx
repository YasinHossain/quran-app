'use client';

import React, { useState } from 'react';
import { Bookmark } from '@/types';
import { useBookmarks } from '@/app/providers/BookmarkContext';
import { useBookmarkVerse } from '../hooks/useBookmarkVerse';
import { FolderIcon } from '@/app/shared/icons';
import { cn } from '@/lib/utils/cn';

interface BookmarkFolderSidebarProps {
  bookmarks: Bookmark[];
  folder: { id: string; name: string };
  activeVerseId?: string;
  onVerseSelect?: (verseId: string) => void;
  onBack?: () => void;
}

<<<<<<< HEAD
// Icon Components
const FolderIcon = ({ className }: { className?: string }) => (
  <svg
    className={className}
    xmlns="http://www.w3.org/2000/svg"
    viewBox="0 0 24 24"
    fill="currentColor"
    aria-hidden="true"
  >
    <path d="M19.5 21a3 3 0 003-3v-8.625a3 3 0 00-3-3h-3.375l-1.25-1.5h-4.75l-1.25 1.5H3a3 3 0 00-3 3v8.625a3 3 0 003 3h16.5z"></path>
  </svg>
);

=======
>>>>>>> f422eb44
const MoreIcon = () => (
  <svg
    className="w-6 h-6 text-muted"
    xmlns="http://www.w3.org/2000/svg"
    fill="none"
    viewBox="0 0 24 24"
    strokeWidth={2}
    stroke="currentColor"
    aria-hidden="true"
  >
    <path
      strokeLinecap="round"
      strokeLinejoin="round"
      d="M12 6.75a.75.75 0 110-1.5.75.75 0 010 1.5zM12 12.75a.75.75 0 110-1.5.75.75 0 010 1.5zM12 18.75a.75.75 0 110-1.5.75.75 0 010 1.5z"
    />
  </svg>
);

const TrashIcon = () => (
  <svg
    className="w-5 h-5 text-muted hover:text-error cursor-pointer"
    xmlns="http://www.w3.org/2000/svg"
    fill="none"
    viewBox="0 0 24 24"
    strokeWidth={1.5}
    stroke="currentColor"
    aria-hidden="true"
  >
    <path
      strokeLinecap="round"
      strokeLinejoin="round"
      d="m14.74 9-.346 9m-4.788 0L9.26 9m9.968-3.21c.342.052.682.107 1.022.166m-1.022-.165L18.16 19.673a2.25 2.25 0 0 1-2.244 2.077H8.084a2.25 2.25 0 0 1-2.244-2.077L4.772 5.79m14.456 0a48.108 48.108 0 0 0-3.478-.397m-12 .562c.34-.059.68-.114 1.022-.165m0 0a48.11 48.11 0 0 1 3.478-.397m7.5 0v-.916c0-1.18-.91-2.134-2.09-2.201a51.964 51.964 0 0 0-3.32 0c-1.18.067-2.09 1.022-2.09 2.201v.916m7.5 0a48.667 48.667 0 0 0-7.5 0"
    />
  </svg>
);

const SearchIcon = () => (
  <svg
    className="w-5 h-5 text-muted"
    xmlns="http://www.w3.org/2000/svg"
    fill="none"
    viewBox="0 0 24 24"
    strokeWidth={1.5}
    stroke="currentColor"
    aria-hidden="true"
  >
    <path
      strokeLinecap="round"
      strokeLinejoin="round"
      d="m21 21-5.197-5.197m0 0A7.5 7.5 0 1 0 5.196 5.196a7.5 7.5 0 0 0 10.607 10.607Z"
    />
  </svg>
);

interface VerseItemProps {
  bookmark: Bookmark;
  isActive: boolean;
  onSelect: () => void;
}

const VerseItem: React.FC<VerseItemProps> = ({ bookmark, isActive, onSelect }) => {
  const { bookmark: enrichedBookmark, isLoading, error } = useBookmarkVerse(bookmark);

  if (isLoading || error || !enrichedBookmark.verseKey || !enrichedBookmark.surahName) {
    return (
      <li className="flex items-center justify-between py-2 px-2 rounded-lg animate-pulse">
        <div className="h-4 bg-interactive rounded w-24"></div>
        <div className="w-5 h-5 bg-interactive rounded"></div>
      </li>
    );
  }

<<<<<<< HEAD
  const verse = bookmarkWithVerse.verse;
  const verseDisplayName = `${verse.surahNameEnglish}: ${verse.ayahNumber?.toString().padStart(2, '0')}`;
=======
  const ayahNumber = enrichedBookmark.verseKey.split(':')[1];
  const verseDisplayName = `${enrichedBookmark.surahName}: ${ayahNumber}`;
>>>>>>> f422eb44

  return (
    <li className="flex items-center justify-between py-2 px-2 rounded-lg hover:bg-interactive-hover">
      <button
        onClick={onSelect}
        className={`text-foreground hover:text-accent transition-colors ${
          isActive ? 'font-semibold text-accent' : ''
        }`}
      >
        {verseDisplayName}
      </button>
      <TrashIcon />
    </li>
  );
};

export const BookmarkFolderSidebar: React.FC<BookmarkFolderSidebarProps> = ({
  bookmarks,
  folder,
  activeVerseId,
  onVerseSelect,
  onBack,
}) => {
  const { folders } = useBookmarks();
  const [searchQuery, setSearchQuery] = useState('');
  const [expandedFolderId, setExpandedFolderId] = useState<string | null>(folder.id);

  const filteredFolders = folders.filter((f) =>
    f.name.toLowerCase().includes(searchQuery.toLowerCase())
  );

  const toggleFolder = (folderId: string) => {
    setExpandedFolderId((currentId) => (currentId === folderId ? null : folderId));
  };

  const handleFolderSelect = (folderId: string) => {
    if (folderId !== folder.id) {
      window.location.href = `/bookmarks/${folderId}`;
    }
  };

  return (
    <div className="bg-background min-h-screen w-full flex justify-center p-4 font-sans">
      <div className="w-full max-w-sm">
        {/* Top Button */}
        {onBack && (
          <button
            onClick={onBack}
            className="w-full py-3 mb-4 text-lg font-semibold text-foreground bg-surface border border-border rounded-full shadow-sm hover:bg-interactive transition-colors"
          >
            Bookmark
          </button>
        )}

        {/* Search Bar */}
        <div className="relative mb-6">
          <span className="absolute inset-y-0 left-0 flex items-center pl-4 pointer-events-none">
            <SearchIcon />
          </span>
          <input
            type="text"
            placeholder="Search Bookmark Folder"
            value={searchQuery}
            onChange={(e) => setSearchQuery(e.target.value)}
            className="w-full py-3 pl-11 pr-4 text-foreground bg-surface border border-border rounded-full focus:outline-none focus:ring-2 focus:ring-accent transition-shadow"
          />
        </div>

        {/* Folders List */}
        <div className="space-y-3">
          {filteredFolders.map((folderItem) => {
            const isExpanded = expandedFolderId === folderItem.id;
            const isCurrentFolder = folderItem.id === folder.id;
            const folderBookmarks = isCurrentFolder ? bookmarks : folderItem.bookmarks;

            return (
              <div
                key={folderItem.id}
                className={`rounded-2xl shadow-sm transition-all duration-300 ease-in-out ${
                  isExpanded ? 'bg-interactive ring-1 ring-border' : 'bg-surface'
                }`}
              >
<<<<<<< HEAD
                {/* Folder Header */}
                <div className="flex items-center justify-between p-4 cursor-pointer">
                  <div
                    className="flex items-center space-x-4 flex-1"
                    onClick={() => {
                      if (!isCurrentFolder) {
                        handleFolderSelect(folderItem.id);
                      } else {
                        toggleFolder(folderItem.id);
                      }
                    }}
                    role="button"
                    tabIndex={0}
                    onKeyDown={(e) => {
                      if (e.key === 'Enter' || e.key === ' ') {
                        e.preventDefault();
                        if (!isCurrentFolder) {
                          handleFolderSelect(folderItem.id);
                        } else {
                          toggleFolder(folderItem.id);
                        }
                      }
                    }}
                  >
                    <FolderIcon className={`w-8 h-8 ${getFolderColor(folderItem.id)}`} />
                    <div>
                      <p className="font-bold text-foreground">{folderItem.name}</p>
                      <p className="text-sm text-muted">Total Ayah: {folderBookmarks.length}</p>
                    </div>
=======
                <div className="flex items-center space-x-4">
                  {folderItem.icon ? (
                    <span className={cn('text-2xl', folderItem.color)}>{folderItem.icon}</span>
                  ) : (
                    <FolderIcon className={cn('w-8 h-8', folderItem.color)} />
                  )}
                  <div>
                    <p className="font-bold text-foreground">{folderItem.name}</p>
                    <p className="text-sm text-muted">Total Ayah: {folderBookmarks.length}</p>
>>>>>>> f422eb44
                  </div>
                  {isCurrentFolder && (
                    <button
                      className="p-2 rounded-full hover:bg-interactive-hover transition-colors"
                      aria-label="Folder options"
                      onClick={() => toggleFolder(folderItem.id)}
                    >
                      <MoreIcon />
                    </button>
                  )}
                </div>

                {/* Expanded Content (Verses) */}
                {isExpanded && isCurrentFolder && (
                  <div className="px-4 pb-3">
                    <div className="border-t border-border pt-2">
                      {folderBookmarks.length > 0 ? (
                        <ul className="space-y-1">
                          {folderBookmarks.map((bookmark) => (
                            <VerseItem
                              key={bookmark.verseId}
                              bookmark={bookmark}
                              isActive={activeVerseId === bookmark.verseId}
                              onSelect={() => onVerseSelect?.(bookmark.verseId)}
                            />
                          ))}
                        </ul>
                      ) : (
                        <p className="py-4 text-sm text-center text-muted">This folder is empty.</p>
                      )}
                    </div>
                  </div>
                )}
              </div>
            );
          })}
        </div>
      </div>
    </div>
  );
};<|MERGE_RESOLUTION|>--- conflicted
+++ resolved
@@ -15,22 +15,6 @@
   onBack?: () => void;
 }
 
-<<<<<<< HEAD
-// Icon Components
-const FolderIcon = ({ className }: { className?: string }) => (
-  <svg
-    className={className}
-    xmlns="http://www.w3.org/2000/svg"
-    viewBox="0 0 24 24"
-    fill="currentColor"
-    aria-hidden="true"
-  >
-    <path d="M19.5 21a3 3 0 003-3v-8.625a3 3 0 00-3-3h-3.375l-1.25-1.5h-4.75l-1.25 1.5H3a3 3 0 00-3 3v8.625a3 3 0 003 3h16.5z"></path>
-  </svg>
-);
-
-=======
->>>>>>> f422eb44
 const MoreIcon = () => (
   <svg
     className="w-6 h-6 text-muted"
@@ -103,13 +87,8 @@
     );
   }
 
-<<<<<<< HEAD
-  const verse = bookmarkWithVerse.verse;
-  const verseDisplayName = `${verse.surahNameEnglish}: ${verse.ayahNumber?.toString().padStart(2, '0')}`;
-=======
   const ayahNumber = enrichedBookmark.verseKey.split(':')[1];
   const verseDisplayName = `${enrichedBookmark.surahName}: ${ayahNumber}`;
->>>>>>> f422eb44
 
   return (
     <li className="flex items-center justify-between py-2 px-2 rounded-lg hover:bg-interactive-hover">
@@ -192,7 +171,6 @@
                   isExpanded ? 'bg-interactive ring-1 ring-border' : 'bg-surface'
                 }`}
               >
-<<<<<<< HEAD
                 {/* Folder Header */}
                 <div className="flex items-center justify-between p-4 cursor-pointer">
                   <div
@@ -217,22 +195,15 @@
                       }
                     }}
                   >
-                    <FolderIcon className={`w-8 h-8 ${getFolderColor(folderItem.id)}`} />
+                    {folderItem.icon ? (
+                      <span className={cn('text-2xl', folderItem.color)}>{folderItem.icon}</span>
+                    ) : (
+                      <FolderIcon className={cn('w-8 h-8', folderItem.color)} />
+                    )}
                     <div>
                       <p className="font-bold text-foreground">{folderItem.name}</p>
                       <p className="text-sm text-muted">Total Ayah: {folderBookmarks.length}</p>
                     </div>
-=======
-                <div className="flex items-center space-x-4">
-                  {folderItem.icon ? (
-                    <span className={cn('text-2xl', folderItem.color)}>{folderItem.icon}</span>
-                  ) : (
-                    <FolderIcon className={cn('w-8 h-8', folderItem.color)} />
-                  )}
-                  <div>
-                    <p className="font-bold text-foreground">{folderItem.name}</p>
-                    <p className="text-sm text-muted">Total Ayah: {folderBookmarks.length}</p>
->>>>>>> f422eb44
                   </div>
                   {isCurrentFolder && (
                     <button
