'use client';

import React, { useState } from 'react';
import { useRouter } from 'next/navigation';
import { Bookmark, Folder } from '@/types';
import { useBookmarks } from '@/app/providers/BookmarkContext';
import { useBookmarkVerse } from '../hooks/useBookmarkVerse';
import { FolderIcon } from '@/app/shared/icons';
import LoadingError from '@/app/shared/LoadingError';
import { cn } from '@/lib/utils/cn';
import { FixedSizeList as List } from 'react-window';

interface BookmarkFolderSidebarProps {
  bookmarks: Bookmark[];
  folder: Folder;
  activeVerseId?: string;
  onVerseSelect?: (verseId: string) => void;
  onBack?: () => void;
}

const MoreIcon = () => (
  <svg
    className="w-6 h-6 text-muted"
    xmlns="http://www.w3.org/2000/svg"
    fill="none"
    viewBox="0 0 24 24"
    strokeWidth={2}
    stroke="currentColor"
    aria-hidden="true"
  >
    <path
      strokeLinecap="round"
      strokeLinejoin="round"
      d="M12 6.75a.75.75 0 110-1.5.75.75 0 010 1.5zM12 12.75a.75.75 0 110-1.5.75.75 0 010 1.5zM12 18.75a.75.75 0 110-1.5.75.75 0 010 1.5z"
    />
  </svg>
);

const TrashIcon = () => (
  <svg
    className="w-5 h-5"
    xmlns="http://www.w3.org/2000/svg"
    fill="none"
    viewBox="0 0 24 24"
    strokeWidth={1.5}
    stroke="currentColor"
    aria-hidden="true"
  >
    <path
      strokeLinecap="round"
      strokeLinejoin="round"
      d="m14.74 9-.346 9m-4.788 0L9.26 9m9.968-3.21c.342.052.682.107 1.022.166m-1.022-.165L18.16 19.673a2.25 2.25 0 0 1-2.244 2.077H8.084a2.25 2.25 0 0 1-2.244-2.077L4.772 5.79m14.456 0a48.108 48.108 0 0 0-3.478-.397m-12 .562c.34-.059.68-.114 1.022-.165m0 0a48.11 48.11 0 0 1 3.478-.397m7.5 0v-.916c0-1.18-.91-2.134-2.09-2.201a51.964 51.964 0 0 0-3.32 0c-1.18.067-2.09 1.022-2.09 2.201v.916m7.5 0a48.667 48.667 0 0 0-7.5 0"
    />
  </svg>
);

const SearchIcon = () => (
  <svg
    className="w-5 h-5 text-muted"
    xmlns="http://www.w3.org/2000/svg"
    fill="none"
    viewBox="0 0 24 24"
    strokeWidth={1.5}
    stroke="currentColor"
    aria-hidden="true"
  >
    <path
      strokeLinecap="round"
      strokeLinejoin="round"
      d="m21 21-5.197-5.197m0 0A7.5 7.5 0 1 0 5.196 5.196a7.5 7.5 0 0 0 10.607 10.607Z"
    />
  </svg>
);

interface VerseItemProps {
  bookmark: Bookmark;
  folderId: string;
  isActive: boolean;
  onSelect: () => void;
}

const VerseItem: React.FC<VerseItemProps> = ({ bookmark, folderId, isActive, onSelect }) => {
  const { bookmark: enrichedBookmark, isLoading, error } = useBookmarkVerse(bookmark);
  const { removeBookmark } = useBookmarks();

  const handleRemove = (e: React.MouseEvent) => {
    e.stopPropagation();
    if (window.confirm('Remove this bookmark?')) {
      removeBookmark(String(bookmark.verseId), folderId);
    }
  };

<<<<<<< HEAD
  const ayahNumber = enrichedBookmark.verseKey?.split(':')[1];
  const verseDisplayName = `${enrichedBookmark.surahName}: ${ayahNumber}`;

  return (
    <LoadingError
      isLoading={isLoading || !enrichedBookmark.verseKey || !enrichedBookmark.surahName}
      error={error}
      loadingFallback={
        <li className="flex items-center justify-between py-2 px-2 rounded-lg animate-pulse">
          <div className="h-4 bg-interactive rounded w-24"></div>
          <div className="w-5 h-5 bg-interactive rounded"></div>
        </li>
      }
      errorFallback={
        <li className="flex items-center justify-between py-2 px-2 rounded-lg">
          <span className="text-error text-sm">Failed to load</span>
        </li>
      }
    >
      <li className="flex items-center justify-between py-2 px-2 rounded-lg hover:bg-interactive-hover">
        <button
          onClick={onSelect}
          className={`text-foreground hover:text-accent transition-colors ${
            isActive ? 'font-semibold text-accent' : ''
          }`}
        >
          {verseDisplayName}
        </button>
        <button
          onClick={handleRemove}
          className="p-1 rounded-full text-muted hover:text-error hover:bg-interactive-hover transition-colors"
          aria-label={`Remove bookmark ${verseDisplayName}`}
        >
          <TrashIcon />
        </button>
      </li>
    </LoadingError>
=======
  if (isLoading || error || !enrichedBookmark.verseKey || !enrichedBookmark.surahName) {
    return (
      <div className="flex items-center justify-between py-2 px-2 rounded-lg animate-pulse">
        <div className="h-4 bg-interactive rounded w-24"></div>
        <div className="w-5 h-5 bg-interactive rounded"></div>
      </div>
    );
  }

  const ayahNumber = enrichedBookmark.verseKey.split(':')[1];
  const verseDisplayName = `${enrichedBookmark.surahName}: ${ayahNumber}`;

  return (
    <div className="flex items-center justify-between py-2 px-2 rounded-lg hover:bg-interactive-hover">
      <button
        onClick={onSelect}
        className={`text-foreground hover:text-accent transition-colors ${
          isActive ? 'font-semibold text-accent' : ''
        }`}
      >
        {verseDisplayName}
      </button>
      <button
        onClick={handleRemove}
        className="p-1 rounded-full text-muted hover:text-error hover:bg-interactive-hover transition-colors"
        aria-label={`Remove bookmark ${verseDisplayName}`}
      >
        <TrashIcon />
      </button>
    </div>
>>>>>>> 46222e1a
  );
};

export const BookmarkFolderSidebar: React.FC<BookmarkFolderSidebarProps> = ({
  bookmarks,
  folder,
  activeVerseId,
  onVerseSelect,
  onBack,
}) => {
  const { folders } = useBookmarks();
  const [searchQuery, setSearchQuery] = useState('');
  const [expandedFolderId, setExpandedFolderId] = useState<string | null>(folder.id);

  const router = useRouter();

  const filteredFolders = folders.filter((f) =>
    f.name.toLowerCase().includes(searchQuery.toLowerCase())
  );

  const toggleFolder = (folderId: string) => {
    setExpandedFolderId((currentId) => (currentId === folderId ? null : folderId));
  };

  const handleFolderSelect = (folderId: string) => {
    if (folderId !== folder.id) {
      router.push(`/bookmarks/${folderId}`);
    }
  };

  return (
    <div className="bg-background min-h-screen w-full flex justify-center p-4 font-sans">
      <div className="w-full max-w-sm">
        {/* Top Button */}
        {onBack && (
          <button
            onClick={onBack}
            className="w-full py-3 mb-4 text-lg font-semibold text-foreground bg-surface border border-border rounded-full shadow-sm hover:bg-interactive transition-colors"
          >
            Bookmark
          </button>
        )}

        {/* Search Bar */}
        <div className="relative mb-6">
          <span className="absolute inset-y-0 left-0 flex items-center pl-4 pointer-events-none">
            <SearchIcon />
          </span>
          <input
            type="text"
            placeholder="Search Bookmark Folder"
            value={searchQuery}
            onChange={(e) => setSearchQuery(e.target.value)}
            className="w-full py-3 pl-11 pr-4 text-foreground bg-surface border border-border rounded-full focus:outline-none focus:ring-2 focus:ring-accent transition-shadow"
            aria-label="Search bookmark folders"
          />
        </div>

        {/* Folders List */}
        <div className="space-y-3">
          {filteredFolders.map((folderItem) => {
            const isExpanded = expandedFolderId === folderItem.id;
            const isCurrentFolder = folderItem.id === folder.id;
            const folderBookmarks = isCurrentFolder ? bookmarks : folderItem.bookmarks;

            return (
              <div
                key={folderItem.id}
                className={`rounded-2xl shadow-sm transition-all duration-300 ease-in-out ${
                  isExpanded ? 'bg-interactive ring-1 ring-border' : 'bg-surface'
                }`}
              >
                {/* Folder Header */}
                <div className="flex items-center justify-between p-4 cursor-pointer">
                  <div
                    className="flex items-center space-x-4 flex-1"
                    onClick={() => {
                      if (!isCurrentFolder) {
                        handleFolderSelect(folderItem.id);
                      } else {
                        toggleFolder(folderItem.id);
                      }
                    }}
                    role="button"
                    tabIndex={0}
                    aria-label={
                      isCurrentFolder
                        ? `Toggle folder ${folderItem.name}`
                        : `Open folder ${folderItem.name}`
                    }
                    onKeyDown={(e) => {
                      if (e.key === 'Enter' || e.key === ' ') {
                        e.preventDefault();
                        if (!isCurrentFolder) {
                          handleFolderSelect(folderItem.id);
                        } else {
                          toggleFolder(folderItem.id);
                        }
                      }
                    }}
                  >
                    {folderItem.icon ? (
                      <span className={cn('text-2xl', folderItem.color)}>{folderItem.icon}</span>
                    ) : (
                      <FolderIcon className={cn('w-8 h-8', folderItem.color)} />
                    )}
                    <div>
                      <p className="font-bold text-foreground">{folderItem.name}</p>
                      <p className="text-sm text-muted">Total Ayah: {folderBookmarks.length}</p>
                    </div>
                  </div>
                  {isCurrentFolder && (
                    <button
                      className="p-2 rounded-full hover:bg-interactive-hover transition-colors"
                      aria-label="Folder options"
                      onClick={() => toggleFolder(folderItem.id)}
                    >
                      <MoreIcon />
                    </button>
                  )}
                </div>

                {/* Expanded Content (Verses) */}
                {isExpanded && isCurrentFolder && (
                  <div className="px-4 pb-3">
                    <div className="border-t border-border pt-2">
                      {folderBookmarks.length > 0 ? (
                        <List
                          height={Math.min(200, folderBookmarks.length * 48)}
                          width="100%"
                          itemCount={folderBookmarks.length}
                          itemSize={48}
                        >
                          {({ index, style }) => {
                            const bookmark = folderBookmarks[index];
                            return (
                              <div style={style}>
                                <VerseItem
                                  bookmark={bookmark}
                                  folderId={folder.id}
                                  isActive={activeVerseId === bookmark.verseId}
                                  onSelect={() => onVerseSelect?.(bookmark.verseId)}
                                />
                              </div>
                            );
                          }}
                        </List>
                      ) : (
                        <p className="py-4 text-sm text-center text-muted">This folder is empty.</p>
                      )}
                    </div>
                  </div>
                )}
              </div>
            );
          })}
        </div>
      </div>
    </div>
  );
};<|MERGE_RESOLUTION|>--- conflicted
+++ resolved
@@ -90,7 +90,6 @@
     }
   };
 
-<<<<<<< HEAD
   const ayahNumber = enrichedBookmark.verseKey?.split(':')[1];
   const verseDisplayName = `${enrichedBookmark.surahName}: ${ayahNumber}`;
 
@@ -99,18 +98,18 @@
       isLoading={isLoading || !enrichedBookmark.verseKey || !enrichedBookmark.surahName}
       error={error}
       loadingFallback={
-        <li className="flex items-center justify-between py-2 px-2 rounded-lg animate-pulse">
+        <div className="flex items-center justify-between py-2 px-2 rounded-lg animate-pulse">
           <div className="h-4 bg-interactive rounded w-24"></div>
           <div className="w-5 h-5 bg-interactive rounded"></div>
-        </li>
+        </div>
       }
       errorFallback={
-        <li className="flex items-center justify-between py-2 px-2 rounded-lg">
+        <div className="flex items-center justify-between py-2 px-2 rounded-lg">
           <span className="text-error text-sm">Failed to load</span>
-        </li>
+        </div>
       }
     >
-      <li className="flex items-center justify-between py-2 px-2 rounded-lg hover:bg-interactive-hover">
+      <div className="flex items-center justify-between py-2 px-2 rounded-lg hover:bg-interactive-hover">
         <button
           onClick={onSelect}
           className={`text-foreground hover:text-accent transition-colors ${
@@ -126,40 +125,8 @@
         >
           <TrashIcon />
         </button>
-      </li>
+      </div>
     </LoadingError>
-=======
-  if (isLoading || error || !enrichedBookmark.verseKey || !enrichedBookmark.surahName) {
-    return (
-      <div className="flex items-center justify-between py-2 px-2 rounded-lg animate-pulse">
-        <div className="h-4 bg-interactive rounded w-24"></div>
-        <div className="w-5 h-5 bg-interactive rounded"></div>
-      </div>
-    );
-  }
-
-  const ayahNumber = enrichedBookmark.verseKey.split(':')[1];
-  const verseDisplayName = `${enrichedBookmark.surahName}: ${ayahNumber}`;
-
-  return (
-    <div className="flex items-center justify-between py-2 px-2 rounded-lg hover:bg-interactive-hover">
-      <button
-        onClick={onSelect}
-        className={`text-foreground hover:text-accent transition-colors ${
-          isActive ? 'font-semibold text-accent' : ''
-        }`}
-      >
-        {verseDisplayName}
-      </button>
-      <button
-        onClick={handleRemove}
-        className="p-1 rounded-full text-muted hover:text-error hover:bg-interactive-hover transition-colors"
-        aria-label={`Remove bookmark ${verseDisplayName}`}
-      >
-        <TrashIcon />
-      </button>
-    </div>
->>>>>>> 46222e1a
   );
 };
 
