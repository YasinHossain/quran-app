--- conflicted
+++ resolved
@@ -75,14 +75,9 @@
   folderId: string;
   isActive: boolean;
   onSelect: () => void;
-  onRemove: () => void;
 }
 
-<<<<<<< HEAD
 const VerseItem: React.FC<VerseItemProps> = ({ bookmark, folderId, isActive, onSelect }) => {
-=======
-const VerseItem: React.FC<VerseItemProps> = ({ bookmark, isActive, onSelect, onRemove }) => {
->>>>>>> a9f2339a
   const { bookmark: enrichedBookmark, isLoading, error } = useBookmarkVerse(bookmark);
   const { removeBookmark } = useBookmarks();
 
@@ -116,15 +111,9 @@
         {verseDisplayName}
       </button>
       <button
-<<<<<<< HEAD
         onClick={handleRemove}
         className="p-1 rounded-full text-muted hover:text-error hover:bg-interactive-hover transition-colors"
-        aria-label="Remove bookmark"
-=======
-        onClick={onRemove}
-        className="p-1 rounded-full hover:bg-interactive-hover"
         aria-label={`Remove bookmark ${verseDisplayName}`}
->>>>>>> a9f2339a
       >
         <TrashIcon />
       </button>
@@ -264,7 +253,6 @@
                               folderId={folder.id}
                               isActive={activeVerseId === bookmark.verseId}
                               onSelect={() => onVerseSelect?.(bookmark.verseId)}
-                              onRemove={() => removeBookmark(String(bookmark.verseId), folder.id)}
                             />
                           ))}
                         </ul>
