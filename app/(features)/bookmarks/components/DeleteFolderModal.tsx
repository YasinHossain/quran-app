--- conflicted
+++ resolved
@@ -11,73 +11,6 @@
   onClose: () => void;
   folder: Folder | null;
 }
-
-<<<<<<< HEAD
-const useDeleteFolder = (
-  folder: Folder | null,
-  onClose: () => void
-): { handleDelete: () => Promise<void>; isDeleting: boolean } => {
-  const { deleteFolder } = useBookmarks();
-  const [isDeleting, setIsDeleting] = useState(false);
-
-  const handleDelete = async (): Promise<void> => {
-    if (!folder) return;
-
-    setIsDeleting(true);
-    try {
-      deleteFolder(folder.id);
-      onClose();
-    } catch (error) {
-      logger.error('Failed to delete folder:', undefined, error as Error);
-    } finally {
-      setIsDeleting(false);
-    }
-  };
-=======
-export const DeleteFolderModal = ({
-  isOpen,
-  onClose,
-  folder,
-}: DeleteFolderModalProps): React.JSX.Element => {
-  const { handleDelete, isDeleting } = useDeleteFolder(folder, onClose);
->>>>>>> cf366d20
-
-  return { handleDelete, isDeleting };
-};
-
-const ModalContent = ({
-  folder,
-  onClose,
-  handleDelete,
-  isDeleting,
-}: {
-  folder: Folder;
-  onClose: () => void;
-  handleDelete: () => Promise<void>;
-  isDeleting: boolean;
-}): React.JSX.Element => (
-  <motion.div
-    variants={MODAL_VARIANTS}
-    initial="hidden"
-    animate="visible"
-    exit="exit"
-    transition={{ type: 'spring', stiffness: 300, damping: 30 }}
-    className="fixed left-1/2 top-1/2 -translate-x-1/2 -translate-y-1/2 w-full max-w-lg bg-surface border border-border rounded-2xl shadow-modal z-modal"
-  >
-    <ModalHeader onClose={onClose} />
-
-    <div className="px-6 pb-6">
-      <FolderPreview folder={folder} />
-
-      <div className="space-y-4">
-        <p className="text-foreground">Are you sure you want to permanently delete this folder?</p>
-        <WarningMessage folder={folder} />
-      </div>
-
-      <ModalActions onClose={onClose} onDelete={handleDelete} isDeleting={isDeleting} />
-    </div>
-  </motion.div>
-);
 
 export const DeleteFolderModal = ({
   isOpen,
@@ -99,18 +32,11 @@
             onClick={onClose}
           />
 
-<<<<<<< HEAD
-          <ModalContent
-            folder={folder}
-            onClose={onClose}
-            handleDelete={handleDelete}
-=======
           {/* Modal */}
           <ModalBody
             folder={folder}
             onClose={onClose}
             onDelete={handleDelete}
->>>>>>> cf366d20
             isDeleting={isDeleting}
           />
         </>
