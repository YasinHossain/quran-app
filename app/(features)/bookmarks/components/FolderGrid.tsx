--- conflicted
+++ resolved
@@ -19,66 +19,6 @@
   onClearSearch: () => void;
 }
 
-<<<<<<< HEAD
-const renderEmptyState = (
-  allFolders: Folder[],
-  searchTerm: string,
-  onCreateFolder: () => void,
-  onClearSearch: () => void
-): React.JSX.Element => {
-  if (allFolders.length === 0) {
-    return <EmptyBookmarks onCreateFolder={onCreateFolder} />;
-  }
-  if (searchTerm) {
-    return <EmptySearch searchTerm={searchTerm} onClearSearch={onClearSearch} />;
-  }
-  return (
-    <div className="mt-10 text-center text-muted">
-      <p>No folders found.</p>
-    </div>
-  );
-};
-
-const renderFolderCard = (
-  folder: Folder,
-  index: number,
-  onFolderSelect: (folderId: string) => void,
-  handleFolderAction: (folder: Folder, action: 'edit' | 'delete' | 'rename' | 'customize') => void
-): React.JSX.Element => (
-  <motion.div
-    key={folder.id}
-    layout
-    initial={{ opacity: 0, scale: 0.9, y: 20 }}
-    animate={{
-      opacity: 1,
-      scale: 1,
-      y: 0,
-      transition: {
-        delay: index * 0.05,
-        duration: 0.4,
-        ease: 'easeOut',
-      },
-    }}
-    exit={{
-      opacity: 0,
-      scale: 0.9,
-      y: -20,
-      transition: { duration: 0.3 },
-    }}
-  >
-    <FolderCard
-      folder={folder}
-      onClick={() => onFolderSelect(folder.id)}
-      onEdit={() => handleFolderAction(folder, 'edit')}
-      onDelete={() => handleFolderAction(folder, 'delete')}
-      onRename={() => handleFolderAction(folder, 'rename')}
-      onColorChange={() => handleFolderAction(folder, 'customize')}
-    />
-  </motion.div>
-);
-
-export const FolderGrid = ({
-=======
 type FolderAction = 'edit' | 'delete' | 'rename' | 'customize';
 
 interface FolderCardsProps {
@@ -88,7 +28,6 @@
 }
 
 const FolderCards = ({
->>>>>>> cf366d20
   folders,
   onFolderSelect,
   onAction,
@@ -144,18 +83,9 @@
 
   const handleAction = (folder: Folder, action: FolderAction): void => {
     setSelectedFolder(folder);
-<<<<<<< HEAD
-
-    if (action === 'delete') {
-      setDeleteModalOpen(true);
-    } else {
-      setModalMode(action);
-      setSettingsModalOpen(true);
-=======
     if (action === 'delete') {
       setDeleteModalOpen(true);
       return;
->>>>>>> cf366d20
     }
     setModalMode(action);
     setSettingsModalOpen(true);
@@ -197,9 +127,6 @@
   const { handleAction, modals } = useFolderModals();
 
   if (folders.length === 0) {
-<<<<<<< HEAD
-    return renderEmptyState(allFolders, searchTerm, onCreateFolder, onClearSearch);
-=======
     if (allFolders.length === 0) {
       return <EmptyBookmarks onCreateFolder={onCreateFolder} />;
     }
@@ -211,36 +138,14 @@
         <p>No folders found.</p>
       </div>
     );
->>>>>>> cf366d20
   }
 
   return (
     <>
-<<<<<<< HEAD
-      <motion.div
-        className="grid grid-cols-2 lg:grid-cols-3 gap-4 md:gap-8"
-        initial={{ opacity: 0, y: 20 }}
-        animate={{ opacity: 1, y: 0 }}
-        transition={{ duration: 0.4, ease: 'easeOut' }}
-      >
-        <AnimatePresence mode="popLayout">
-          {folders.map((folder, index) =>
-            renderFolderCard(folder, index, onFolderSelect, handleFolderAction)
-          )}
-        </AnimatePresence>
-      </motion.div>
-
-      <FolderSettingsModal
-        isOpen={settingsModalOpen}
-        onClose={closeModals}
-        folder={selectedFolder}
-        mode={modalMode}
-=======
       <FolderCards
         folders={folders}
         onFolderSelect={onFolderSelect}
         onAction={handleAction}
->>>>>>> cf366d20
       />
       {modals}
     </>
