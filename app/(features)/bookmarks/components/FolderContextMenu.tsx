--- conflicted
+++ resolved
@@ -32,29 +32,20 @@
   onDelete: () => void;
 }
 
-interface MenuItem {
-  label: string;
-  onClick: () => void;
-  destructive?: boolean;
-}
+export const FolderContextMenu = ({
+  onEdit,
+  onDelete,
+}: FolderContextMenuProps): React.JSX.Element => {
+  const [isOpen, setIsOpen] = useState(false);
+  const menuRef = useRef<HTMLDivElement>(null);
+  const buttonRef = useRef<HTMLButtonElement>(null);
 
-<<<<<<< HEAD
-const useClickOutside = (
-  isOpen: boolean,
-  setIsOpen: (open: boolean) => void,
-  menuRef: React.RefObject<HTMLDivElement>,
-  buttonRef: React.RefObject<HTMLButtonElement>
-): void => {
-  useEffect(() => {
-    const handleClickOutside = (event: MouseEvent): void => {
-=======
   const handleCloseMenu = useCallback((): void => {
     setIsOpen(false);
   }, []);
 
   const handleClickOutside = useCallback(
     (event: MouseEvent): void => {
->>>>>>> cf366d20
       if (
         menuRef.current &&
         !menuRef.current.contains(event.target as Node) &&
@@ -75,51 +66,7 @@
     return () => {
       document.removeEventListener('mousedown', handleClickOutside);
     };
-<<<<<<< HEAD
-  }, [isOpen, setIsOpen, menuRef, buttonRef]);
-};
-
-const MenuDropdown = ({
-  menuRef,
-  menuItems,
-}: {
-  menuRef: React.RefObject<HTMLDivElement>;
-  menuItems: MenuItem[];
-}): React.JSX.Element => (
-  <motion.div
-    ref={menuRef}
-    initial={{ opacity: 0, scale: 0.95, y: -5 }}
-    animate={{ opacity: 1, scale: 1, y: 0 }}
-    exit={{ opacity: 0, scale: 0.95, y: -5 }}
-    transition={{ duration: 0.15 }}
-    className="absolute right-0 top-full mt-2 w-40 bg-surface border border-border rounded-lg shadow-modal z-50 py-2"
-  >
-    {menuItems.map((item) => (
-      <button
-        key={item.label}
-        onClick={item.onClick}
-        className={`w-full text-left px-4 py-2 text-sm hover:bg-surface-hover transition-colors ${
-          item.destructive ? 'text-error hover:text-error/90' : 'text-foreground'
-        }`}
-      >
-        {item.label}
-      </button>
-    ))}
-  </motion.div>
-);
-
-export const FolderContextMenu = ({
-  onEdit,
-  onDelete,
-}: FolderContextMenuProps): React.JSX.Element => {
-  const [isOpen, setIsOpen] = useState(false);
-  const menuRef = useRef<HTMLDivElement>(null);
-  const buttonRef = useRef<HTMLButtonElement>(null);
-
-  useClickOutside(isOpen, setIsOpen, menuRef, buttonRef);
-=======
   }, [isOpen, handleClickOutside]);
->>>>>>> cf366d20
 
   const handleToggleMenu = useCallback((e: React.MouseEvent<HTMLButtonElement>): void => {
     e.stopPropagation();
@@ -136,15 +83,9 @@
     handleCloseMenu();
   }, [onDelete, handleCloseMenu]);
 
-<<<<<<< HEAD
-  const menuItems: MenuItem[] = [
-    { label: 'Edit', onClick: () => handleAction(onEdit) },
-    { label: 'Delete', onClick: () => handleAction(onDelete), destructive: true },
-=======
   const menuItems = [
     { label: 'Edit', onClick: handleEdit },
     { label: 'Delete', onClick: handleDelete, destructive: true },
->>>>>>> cf366d20
   ];
 
   return (
@@ -161,9 +102,6 @@
       </button>
 
       <AnimatePresence>
-<<<<<<< HEAD
-        {isOpen && <MenuDropdown menuRef={menuRef} menuItems={menuItems} />}
-=======
         {isOpen && (
           <motion.div
             ref={menuRef}
@@ -176,7 +114,6 @@
             <MenuItemList items={menuItems} />
           </motion.div>
         )}
->>>>>>> cf366d20
       </AnimatePresence>
     </div>
   );
