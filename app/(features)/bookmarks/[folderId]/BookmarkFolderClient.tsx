--- conflicted
+++ resolved
@@ -12,7 +12,6 @@
 import { BookmarkCard } from '../components/BookmarkCard';
 import { useHeaderVisibility } from '@/app/(features)/layout/context/HeaderVisibilityContext';
 import { getVerseById } from '@/lib/api';
-import { useSettings } from '@/app/providers/SettingsContext';
 import type { Verse } from '@/types';
 
 interface BookmarkFolderClientProps {
@@ -24,17 +23,12 @@
   const { t } = useTranslation();
   const { isHidden } = useHeaderVisibility();
   const { folders } = useBookmarks();
-<<<<<<< HEAD
   const { settings } = useSettings();
+  const { translationOptions, wordLanguageOptions } = useTranslationOptions();
   const [activeVerseId, setActiveVerseId] = useState<string | undefined>(undefined);
   const [verses, setVerses] = useState<Verse[]>([]);
-=======
-  const { translationOptions, wordLanguageOptions } = useTranslationOptions();
-  const { settings } = useSettings();
-  const [activeVerseId, setActiveVerseId] = useState<string | undefined>(undefined);
   const [isTranslationPanelOpen, setIsTranslationPanelOpen] = useState(false);
   const [isWordPanelOpen, setIsWordPanelOpen] = useState(false);
->>>>>>> c8afba3d
 
   // Find the current folder and its bookmarks
   const folder = useMemo(() => folders.find((f) => f.id === folderId), [folders, folderId]);
@@ -96,25 +90,6 @@
           />
         </aside>
 
-<<<<<<< HEAD
-      {/* Main Content - Verse display (reuse verse page styling) */}
-      <main className="flex-1 h-full overflow-hidden">
-        <div
-          className={`h-full overflow-y-auto px-4 sm:px-6 lg:px-8 pb-6 transition-all duration-300 ${
-            isHidden
-              ? 'pt-0'
-              : 'pt-[calc(3.5rem+env(safe-area-inset-top))] sm:pt-[calc(4rem+env(safe-area-inset-top))]'
-          }`}
-        >
-          <div className="max-w-4xl mx-auto">
-            {displayVerses.map((v) => (
-              <BookmarkCard
-                key={v.id}
-                bookmark={{ verseId: String(v.id), createdAt: Date.now() }}
-                folderId={folder.id}
-              />
-            ))}
-=======
         {/* Main Content - Verse display (reuse verse page styling) */}
         <main className="flex-1 h-full overflow-hidden lg:mr-[20.7rem]">
           <div
@@ -125,13 +100,14 @@
             }`}
           >
             <div className="max-w-4xl mx-auto">
-              <BookmarkListView
-                bookmarks={displayBookmarks}
-                folder={folder}
-                showAsVerseList={true}
-              />
+              {displayVerses.map((v) => (
+                <BookmarkCard
+                  key={v.id}
+                  bookmark={{ verseId: String(v.id), createdAt: Date.now() }}
+                  folderId={folder.id}
+                />
+              ))}
             </div>
->>>>>>> c8afba3d
           </div>
         </main>
       </div>
