--- conflicted
+++ resolved
@@ -43,8 +43,6 @@
     handleReset,
   } = useTafsirPanel(isOpen);
 
-<<<<<<< HEAD
-=======
   const listContainerRef = useRef<HTMLDivElement>(null);
   const [listHeight, setListHeight] = useState(0);
 
@@ -69,7 +67,6 @@
     return () => window.removeEventListener('resize', updateHeight);
   }, []);
 
->>>>>>> 55eaafd7
   const resourcesToRender = activeFilter === 'All' ? tafsirs : groupedTafsirs[activeFilter] || [];
 
   return (
