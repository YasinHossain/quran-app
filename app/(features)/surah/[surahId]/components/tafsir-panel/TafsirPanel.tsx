--- conflicted
+++ resolved
@@ -42,9 +42,6 @@
     handleReset,
   } = useTafsirPanel(isOpen);
 
-<<<<<<< HEAD
-  const resourcesToRender = groupedTafsirs[activeFilter] || [];
-=======
   // Dynamic list container height for virtualized list sizing
   const listContainerRef = useRef<HTMLDivElement>(null);
   const [listHeight, setListHeight] = useState(0);
@@ -71,7 +68,6 @@
   }, []);
 
   const resourcesToRender = activeFilter === 'All' ? tafsirs : groupedTafsirs[activeFilter] || [];
->>>>>>> d30c291d
 
   return (
     <div
@@ -113,7 +109,7 @@
         </h2>
         <button
           onClick={handleReset}
-          className={`p-2 rounded-full focus:outline-none transition-colors ${
+          className={`p-2 rounded-full focus-visible:outline-none transition-colors ${
             theme === 'dark'
               ? 'text-slate-400 hover:bg-slate-800 hover:text-slate-200'
               : 'text-slate-500 hover:bg-slate-100 hover:text-slate-700'
