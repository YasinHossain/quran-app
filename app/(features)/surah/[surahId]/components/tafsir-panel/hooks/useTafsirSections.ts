--- conflicted
+++ resolved
@@ -1,18 +1,9 @@
-<<<<<<< HEAD
-import { Tafsir } from '../tafsirPanel.utils';
-
-export const useTafsirSections = (
-  activeFilter: string,
-  tafsirs: Tafsir[],
-  groupedTafsirs: Record<string, Tafsir[]>
-=======
 import { TafsirResource } from '@/types';
 
 export const useTafsirSections = (
   activeFilter: string,
   tafsirs: TafsirResource[],
   groupedTafsirs: Record<string, TafsirResource[]>
->>>>>>> b2dd33dd
 ) => {
   const resourcesToRender = activeFilter === 'All' ? tafsirs : groupedTafsirs[activeFilter] || [];
 
