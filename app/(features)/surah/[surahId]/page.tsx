'use client';

import React, { useEffect, useState, useMemo } from 'react';
import { useTranslation } from 'react-i18next';
import { Verse } from './components/Verse';
import { SettingsSidebar } from './components/SettingsSidebar';
import { TranslationPanel } from './components/TranslationPanel';
import { WordLanguagePanel } from './components/WordLanguagePanel';
import { Verse as VerseType, TranslationResource } from '@/types';
import { getVersesByChapter, getSurahCoverUrl } from '@/lib/api';
import { LANGUAGE_CODES } from '@/lib/text/languageCodes';
import type { LanguageCode } from '@/lib/text/languageCodes';
import Spinner from '@/app/shared/Spinner';
import { QuranAudioPlayer } from '@/app/(features)/player';
import { buildAudioUrl } from '@/lib/audio/reciters';
import useVerseListing from '@/app/(features)/surah/hooks/useVerseListing';

const DEFAULT_WORD_TRANSLATION_ID = 85;

interface SurahPageProps {
  params: Promise<{ surahId: string }>;
}

export default function SurahPage({ params }: SurahPageProps) {
  const { surahId } = React.use(params);
  const [isTranslationPanelOpen, setIsTranslationPanelOpen] = useState(false);
  const [translationSearchTerm, setTranslationSearchTerm] = useState('');
  const [isWordPanelOpen, setIsWordPanelOpen] = useState(false);
  const [wordTranslationSearchTerm, setWordTranslationSearchTerm] = useState('');
  const [coverUrl, setCoverUrl] = useState<string | null>(null);
<<<<<<< HEAD
  const { t } = useTranslation();

  const {
    error,
    isLoading,
    verses,
    isValidating,
    isReachingEnd,
    loadMoreRef,
    translationOptions,
    wordLanguageOptions,
    wordLanguageMap,
    settings,
    setSettings,
    activeVerse,
    reciter,
    isPlayerVisible,
    handleNext,
    handlePrev,
  } = useVerseListing({ id: surahId, lookup: getVersesByChapter });
=======
  const loadMoreRef = useRef<HTMLDivElement | null>(null);

  const {
    activeVerse,
    setActiveVerse,
    reciter,
    isPlayerVisible,
    openPlayer,
    setPlayingId,
    setLoadingId,
  } = useAudio();

  const { data: translationOptionsData } = useSWR('translations', getTranslations);
  const translationOptions = useMemo(() => translationOptionsData || [], [translationOptionsData]);

  const { data: wordTranslationOptionsData } = useSWR('wordTranslations', getWordTranslations);
  const wordLanguageMap = useMemo(() => {
    const map: Record<string, number> = {};
    (wordTranslationOptionsData || []).forEach((o) => {
      const name = o.language_name.toLowerCase();
      if (!map[name]) {
        map[name] = o.id;
      }
    });
    return map;
  }, [wordTranslationOptionsData]);
  const wordLanguageOptions = useMemo(
    () =>
      Object.keys(wordLanguageMap)
        .filter((name) => WORD_LANGUAGE_LABELS[name])
        .map((name) => ({ name: WORD_LANGUAGE_LABELS[name], id: wordLanguageMap[name] })),
    [wordLanguageMap]
  );

  const { data, size, setSize, isValidating } = useSWRInfinite(
    (index) =>
      surahId ? ['verses', surahId, settings.translationId, settings.wordLang, index + 1] : null,
    ([, surahId, translationId, wordLang, page]) =>
      getVersesByChapter(surahId, translationId, page, 20, wordLang).catch((err) => {
        setError(`Failed to load content. ${err.message}`);
        return { verses: [], totalPages: 1 };
      })
  );

  const verses: VerseType[] = data ? data.flatMap((d) => d.verses) : [];
  const totalPages = data ? data[data.length - 1]?.totalPages : 1;
  const isLoading = !data && !error;
  const isReachingEnd = size >= totalPages;

  useEffect(() => {
    setSize(1);
  }, [surahId, settings.translationId, settings.wordLang, setSize]);

  useEffect(() => {
    if (!loadMoreRef.current) return;
    const observer = new IntersectionObserver((entries) => {
      if (entries[0].isIntersecting && !isReachingEnd && !isValidating) {
        setSize(size + 1);
      }
    });
    observer.observe(loadMoreRef.current);
    return () => observer.disconnect();
  }, [isReachingEnd, isValidating, size, setSize]);
>>>>>>> b0c5d13e

  const selectedTranslationName = useMemo(
    () =>
      translationOptions.find((o) => o.id === settings.translationId)?.name ||
      t('select_translation'),
    [settings.translationId, translationOptions, t]
  );

  const selectedWordLanguageName = useMemo(
    () =>
      wordLanguageOptions.find(
        (o) =>
          (LANGUAGE_CODES as Record<string, LanguageCode>)[o.name.toLowerCase()] ===
          settings.wordLang
      )?.name || t('select_word_translation'),
    [settings.wordLang, wordLanguageOptions, t]
  );

  const groupedTranslations = useMemo(
    () =>
      translationOptions
        .filter((o) => o.name.toLowerCase().includes(translationSearchTerm.toLowerCase()))
        .reduce<Record<string, TranslationResource[]>>((acc, tr) => {
          (acc[tr.language_name] ||= []).push(tr);
          return acc;
        }, {}),
    [translationOptions, translationSearchTerm]
  );

  const filteredWordLanguages = useMemo(
    () =>
      wordLanguageOptions.filter((o) =>
        o.name.toLowerCase().includes(wordTranslationSearchTerm.toLowerCase())
      ),
    [wordLanguageOptions, wordTranslationSearchTerm]
  );

  useEffect(() => {
    if (activeVerse) {
      const surahNumber = parseInt(activeVerse.verse_key.split(':')[0], 10);
      getSurahCoverUrl(surahNumber).then(setCoverUrl);
    }
  }, [activeVerse]);

<<<<<<< HEAD
=======
  const handleNext = () => {
    if (!activeVerse) return false;
    const currentIndex = verses.findIndex((v) => v.id === activeVerse.id);
    if (currentIndex < verses.length - 1) {
      const newVerse = verses[currentIndex + 1];
      setActiveVerse(newVerse);
      openPlayer();
      setPlayingId(newVerse.id);
      setLoadingId(newVerse.id);
      return true;
    }
    return false;
  };

  const handlePrev = () => {
    if (!activeVerse) return false;
    const currentIndex = verses.findIndex((v) => v.id === activeVerse.id);
    if (currentIndex > 0) {
      const newVerse = verses[currentIndex - 1];
      setActiveVerse(newVerse);
      openPlayer();
      setPlayingId(newVerse.id);
      setLoadingId(newVerse.id);
      return true;
    }
    return false;
  };

>>>>>>> b0c5d13e
  const track = activeVerse
    ? {
        id: activeVerse.id.toString(),
        title: `Verse ${activeVerse.verse_key}`,
        artist: reciter.name,
        coverUrl: coverUrl || '',
        durationSec: 0,
        src: buildAudioUrl(activeVerse.verse_key, reciter.path),
      }
    : null;

  return (
    <div className="flex flex-grow bg-white dark:bg-[var(--background)] text-[var(--foreground)] font-sans overflow-hidden">
      <main className="flex-grow bg-white dark:bg-[var(--background)] p-6 lg:p-10 overflow-y-auto homepage-scrollable-area">
        <div className="w-full relative">
          {isLoading ? (
            <div className="flex justify-center py-20">
              <Spinner className="h-8 w-8 text-teal-600" />
            </div>
          ) : error ? (
            <div className="text-center py-20 text-red-600 bg-red-50 p-4 rounded-lg">{error}</div>
          ) : verses.length > 0 ? (
            <>
              {verses.map((v: VerseType) => (
                <React.Fragment key={v.id}>
                  <Verse verse={v} />
                </React.Fragment>
              ))}
              <div ref={loadMoreRef} className="py-4 text-center space-x-2">
                {isValidating && <Spinner className="inline h-5 w-5 text-teal-600" />}
                {isReachingEnd && <span className="text-gray-500">{t('end_of_surah')}</span>}
              </div>
            </>
          ) : (
            <div className="text-center py-20 text-gray-500">{t('no_verses_found')}</div>
          )}
        </div>
      </main>
      <SettingsSidebar
        onTranslationPanelOpen={() => setIsTranslationPanelOpen(true)}
        onWordLanguagePanelOpen={() => setIsWordPanelOpen(true)}
        onReadingPanelOpen={() => {}}
        selectedTranslationName={selectedTranslationName}
        selectedWordLanguageName={selectedWordLanguageName}
      />
      <TranslationPanel
        isOpen={isTranslationPanelOpen}
        onClose={() => setIsTranslationPanelOpen(false)}
        groupedTranslations={groupedTranslations}
        searchTerm={translationSearchTerm}
        onSearchTermChange={setTranslationSearchTerm}
      />
      <WordLanguagePanel
        isOpen={isWordPanelOpen}
        onClose={() => setIsWordPanelOpen(false)}
        languages={filteredWordLanguages}
        searchTerm={wordTranslationSearchTerm}
        onSearchTermChange={setWordTranslationSearchTerm}
        onReset={() => {
          setWordTranslationSearchTerm('');
          setSettings({
            ...settings,
            wordLang: 'en',
            wordTranslationId: wordLanguageMap['english'] ?? DEFAULT_WORD_TRANSLATION_ID,
          });
        }}
      />
      {activeVerse && isPlayerVisible && (
        <div className="fixed bottom-0 left-0 right-0 p-4 bg-transparent z-50">
          <QuranAudioPlayer track={track} onNext={handleNext} onPrev={handlePrev} />
        </div>
      )}
    </div>
  );
}<|MERGE_RESOLUTION|>--- conflicted
+++ resolved
@@ -28,7 +28,6 @@
   const [isWordPanelOpen, setIsWordPanelOpen] = useState(false);
   const [wordTranslationSearchTerm, setWordTranslationSearchTerm] = useState('');
   const [coverUrl, setCoverUrl] = useState<string | null>(null);
-<<<<<<< HEAD
   const { t } = useTranslation();
 
   const {
@@ -49,71 +48,6 @@
     handleNext,
     handlePrev,
   } = useVerseListing({ id: surahId, lookup: getVersesByChapter });
-=======
-  const loadMoreRef = useRef<HTMLDivElement | null>(null);
-
-  const {
-    activeVerse,
-    setActiveVerse,
-    reciter,
-    isPlayerVisible,
-    openPlayer,
-    setPlayingId,
-    setLoadingId,
-  } = useAudio();
-
-  const { data: translationOptionsData } = useSWR('translations', getTranslations);
-  const translationOptions = useMemo(() => translationOptionsData || [], [translationOptionsData]);
-
-  const { data: wordTranslationOptionsData } = useSWR('wordTranslations', getWordTranslations);
-  const wordLanguageMap = useMemo(() => {
-    const map: Record<string, number> = {};
-    (wordTranslationOptionsData || []).forEach((o) => {
-      const name = o.language_name.toLowerCase();
-      if (!map[name]) {
-        map[name] = o.id;
-      }
-    });
-    return map;
-  }, [wordTranslationOptionsData]);
-  const wordLanguageOptions = useMemo(
-    () =>
-      Object.keys(wordLanguageMap)
-        .filter((name) => WORD_LANGUAGE_LABELS[name])
-        .map((name) => ({ name: WORD_LANGUAGE_LABELS[name], id: wordLanguageMap[name] })),
-    [wordLanguageMap]
-  );
-
-  const { data, size, setSize, isValidating } = useSWRInfinite(
-    (index) =>
-      surahId ? ['verses', surahId, settings.translationId, settings.wordLang, index + 1] : null,
-    ([, surahId, translationId, wordLang, page]) =>
-      getVersesByChapter(surahId, translationId, page, 20, wordLang).catch((err) => {
-        setError(`Failed to load content. ${err.message}`);
-        return { verses: [], totalPages: 1 };
-      })
-  );
-
-  const verses: VerseType[] = data ? data.flatMap((d) => d.verses) : [];
-  const totalPages = data ? data[data.length - 1]?.totalPages : 1;
-  const isLoading = !data && !error;
-  const isReachingEnd = size >= totalPages;
-
-  useEffect(() => {
-    setSize(1);
-  }, [surahId, settings.translationId, settings.wordLang, setSize]);
-
-  useEffect(() => {
-    if (!loadMoreRef.current) return;
-    const observer = new IntersectionObserver((entries) => {
-      if (entries[0].isIntersecting && !isReachingEnd && !isValidating) {
-        setSize(size + 1);
-      }
-    });
-    observer.observe(loadMoreRef.current);
-    return () => observer.disconnect();
-  }, [isReachingEnd, isValidating, size, setSize]);
->>>>>>> b0c5d13e
 
   const selectedTranslationName = useMemo(
     () =>
@@ -158,37 +92,6 @@
     }
   }, [activeVerse]);
 
-<<<<<<< HEAD
-=======
-  const handleNext = () => {
-    if (!activeVerse) return false;
-    const currentIndex = verses.findIndex((v) => v.id === activeVerse.id);
-    if (currentIndex < verses.length - 1) {
-      const newVerse = verses[currentIndex + 1];
-      setActiveVerse(newVerse);
-      openPlayer();
-      setPlayingId(newVerse.id);
-      setLoadingId(newVerse.id);
-      return true;
-    }
-    return false;
-  };
-
-  const handlePrev = () => {
-    if (!activeVerse) return false;
-    const currentIndex = verses.findIndex((v) => v.id === activeVerse.id);
-    if (currentIndex > 0) {
-      const newVerse = verses[currentIndex - 1];
-      setActiveVerse(newVerse);
-      openPlayer();
-      setPlayingId(newVerse.id);
-      setLoadingId(newVerse.id);
-      return true;
-    }
-    return false;
-  };
-
->>>>>>> b0c5d13e
   const track = activeVerse
     ? {
         id: activeVerse.id.toString(),
