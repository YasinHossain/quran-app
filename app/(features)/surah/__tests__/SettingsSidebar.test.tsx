--- conflicted
+++ resolved
@@ -65,8 +65,7 @@
     expect(aside?.className).toContain('translate-x-full');
 
     await userEvent.click(screen.getByLabelText('Open Settings'));
-<<<<<<< HEAD
-    expect(screen.getByText('reading_setting')).toBeInTheDocument();
+    expect(await screen.findByText('reading_setting')).toBeInTheDocument();
 
     // Switch font tab
     const [fontButton] = screen.getAllByRole('button', { name: 'KFGQPC Uthman Taha' });
@@ -74,15 +73,10 @@
 
     await userEvent.click(screen.getByRole('button', { name: 'IndoPak' }));
     expect(screen.getByText('Noto Nastaliq Urdu')).toBeInTheDocument();
-=======
-    expect(await screen.findByText('reading_setting')).toBeInTheDocument();
-
-    await userEvent.click(screen.getAllByRole('button', { name: 'KFGQPC Uthman Taha' })[1]);
-    await userEvent.click(screen.getAllByRole('button', { name: 'IndoPak' })[0]);
-
+    
+    // Close sidebar
     const backButtons = screen.getAllByRole('button', { name: 'Back' });
     await userEvent.click(backButtons[1]);
->>>>>>> 6c967c9a
   });
 
   it('clicking translation tab does not open translation panel', async () => {
@@ -131,12 +125,8 @@
     renderWithProviders(<TestComponent />);
 
     await userEvent.click(screen.getByLabelText('Open Settings'));
-<<<<<<< HEAD
     const [banglaButton] = await screen.findAllByRole('button', { name: 'Bangla' });
     await userEvent.click(banglaButton);
-=======
-    await userEvent.click(screen.getAllByRole('button', { name: 'Bangla' })[0]);
->>>>>>> 6c967c9a
     expect(screen.getAllByText('Bangla').length).toBeGreaterThan(1);
   });
 });