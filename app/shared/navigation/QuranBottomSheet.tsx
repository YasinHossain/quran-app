--- conflicted
+++ resolved
@@ -81,12 +81,7 @@
               stiffness: 500,
               damping: 40,
             }}
-<<<<<<< HEAD
-            className="fixed bottom-0 left-0 right-0 bg-surface rounded-t-3xl shadow-2xl z-50 max-h-[90dvh] flex flex-col"
-            style={{ touchAction: 'pan-y' }}
-=======
-            className="fixed bottom-0 left-0 right-0 bg-surface rounded-t-3xl shadow-2xl z-50 max-h-[90vh] flex flex-col touch-pan-y"
->>>>>>> ef85f352
+            className="fixed bottom-0 left-0 right-0 bg-surface rounded-t-3xl shadow-2xl z-50 max-h-[90dvh] flex flex-col touch-pan-y"
           >
             {/* Handle bar */}
             <div className="flex justify-center pt-4 pb-2">
