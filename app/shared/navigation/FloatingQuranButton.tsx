'use client';

import React from 'react';
import { motion } from 'framer-motion';
import { IconList } from '@tabler/icons-react';

interface FloatingQuranButtonProps {
  onPress: () => void;
  className?: string;
}

const FloatingQuranButton: React.FC<FloatingQuranButtonProps> = ({ onPress, className = '' }) => {
  return (
    <motion.button
      onClick={onPress}
<<<<<<< HEAD
      className={`fixed right-4 z-40 w-14 h-14 bg-gradient-to-tr from-accent to-accent-hover text-on-accent rounded-2xl shadow-lg hover:shadow-xl active:scale-95 transition-all duration-200 flex items-center justify-center lg:hidden ${className}`}
      style={{ touchAction: 'manipulation', bottom: 'calc(6rem + env(safe-area-inset-bottom))' }}
=======
      className={`fixed right-4 bottom-24 z-40 w-14 h-14 bg-gradient-to-tr from-accent to-accent-hover text-on-accent rounded-2xl shadow-lg hover:shadow-xl active:scale-95 transition-all duration-200 flex items-center justify-center lg:hidden touch-manipulation ${className}`}
>>>>>>> ef85f352
      whileTap={{ scale: 0.9 }}
      whileHover={{ scale: 1.05 }}
      initial={{ scale: 0, opacity: 0 }}
      animate={{ scale: 1, opacity: 1 }}
      transition={{
        type: 'spring',
        stiffness: 500,
        damping: 25,
        delay: 0.2,
      }}
    >
      {/* Glowing effect */}
      <div className="absolute inset-0 bg-accent/20 rounded-2xl blur-xl animate-pulse" />

      {/* Icon */}
      <IconList size={24} className="relative z-10 stroke-[2.5]" />
    </motion.button>
  );
};

export default FloatingQuranButton;<|MERGE_RESOLUTION|>--- conflicted
+++ resolved
@@ -13,12 +13,8 @@
   return (
     <motion.button
       onClick={onPress}
-<<<<<<< HEAD
-      className={`fixed right-4 z-40 w-14 h-14 bg-gradient-to-tr from-accent to-accent-hover text-on-accent rounded-2xl shadow-lg hover:shadow-xl active:scale-95 transition-all duration-200 flex items-center justify-center lg:hidden ${className}`}
-      style={{ touchAction: 'manipulation', bottom: 'calc(6rem + env(safe-area-inset-bottom))' }}
-=======
-      className={`fixed right-4 bottom-24 z-40 w-14 h-14 bg-gradient-to-tr from-accent to-accent-hover text-on-accent rounded-2xl shadow-lg hover:shadow-xl active:scale-95 transition-all duration-200 flex items-center justify-center lg:hidden touch-manipulation ${className}`}
->>>>>>> ef85f352
+      className={`fixed right-4 z-40 w-14 h-14 bg-gradient-to-tr from-accent to-accent-hover text-on-accent rounded-2xl shadow-lg hover:shadow-xl active:scale-95 transition-all duration-200 flex items-center justify-center lg:hidden touch-manipulation ${className}`}
+      style={{ bottom: 'calc(6rem + env(safe-area-inset-bottom))' }}
       whileTap={{ scale: 0.9 }}
       whileHover={{ scale: 1.05 }}
       initial={{ scale: 0, opacity: 0 }}
