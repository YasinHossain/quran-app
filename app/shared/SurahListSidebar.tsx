'use client';
import React, { useState, useMemo } from 'react';
import { useTranslation } from 'react-i18next';
import { useParams, usePathname } from 'next/navigation';
import { Chapter } from '@/types';
import { getChapters } from '@/lib/api';
import useSWR from 'swr';
import { useSidebar } from '@/app/providers/SidebarContext';
import juzData from '@/data/juz.json';
import useSidebarScroll from './surah-sidebar/useSidebarScroll';
import Surah from './surah-sidebar/Surah';
import Juz from './surah-sidebar/Juz';
import Page from './surah-sidebar/Page';
import SidebarTabs from './surah-sidebar/components/SidebarTabs';
import { SearchInput } from './components/SearchInput';
import useSelectionSync from './surah-sidebar/hooks/useSelectionSync';
import { CloseIcon } from './icons';

interface JuzSummary {
  number: number;
  name: string;
  surahRange: string;
}

interface Props {
  initialChapters?: Chapter[];
}

/**
 * Sidebar with tabs for browsing Surahs, Juzs and pages.
 * Includes a search input for filtering and remembers scroll position
 * between tabs via session storage and the sidebar context.
 */
const SurahListSidebar = ({ initialChapters = [] }: Props) => {
  const { t } = useTranslation();
  const { data } = useSWR('chapters', getChapters, { fallbackData: initialChapters });
  const chapters = useMemo(() => data || [], [data]);
  const juzs = useMemo(() => juzData as JuzSummary[], []);
  const pages = useMemo(() => Array.from({ length: 604 }, (_, i) => i + 1), []);
  const [searchTerm, setSearchTerm] = useState('');

  const { surahId, juzId, pageId } = useParams();
  const pathname = usePathname();
  const currentSurahId = Array.isArray(surahId) ? surahId[0] : (surahId as string | undefined);
  const currentJuzId = Array.isArray(juzId) ? juzId[0] : (juzId as string | undefined);
  const currentPageId = Array.isArray(pageId) ? pageId[0] : (pageId as string | undefined);

  const [activeTab, setActiveTab] = useState<'Surah' | 'Juz' | 'Page'>(() => {
    if (currentJuzId) return 'Juz';
    if (currentPageId) return 'Page';
    return 'Surah';
  });

  const isTafsirPath = pathname?.includes('/tafsir');

  const {
    selectedSurahId,
    setSelectedSurahId,
    selectedJuzId,
    setSelectedJuzId,
    selectedPageId,
    setSelectedPageId,
  } = useSelectionSync({
    currentSurahId,
    currentJuzId,
    currentPageId,
    chapters,
  });

  const { scrollRef, handleScroll, prepareForTabSwitch, rememberScroll } = useSidebarScroll({
    activeTab,
    selectedSurahId,
    selectedJuzId,
    selectedPageId,
  });
  const { isSurahListOpen, setSurahListOpen } = useSidebar();

  // Filtering lists based on search term
  const term = searchTerm.toLowerCase();
  const filteredChapters = useMemo(
    () =>
      chapters.filter(
        (c) => c.name_simple.toLowerCase().includes(term) || c.id.toString().includes(searchTerm)
      ),
    [chapters, searchTerm, term]
  );
  const filteredJuzs = useMemo(
    () => juzs.filter((j) => j.number.toString().includes(searchTerm)),
    [juzs, searchTerm]
  );
  const filteredPages = useMemo(
    () => pages.filter((p) => p.toString().includes(searchTerm)),
    [pages, searchTerm]
  );

  const TABS: { key: 'Surah' | 'Juz' | 'Page'; label: string }[] = [
    { key: 'Surah', label: t('surah_tab') },
    { key: 'Juz', label: t('juz_tab') },
    { key: 'Page', label: t('page_tab') },
  ];

  return (
    <>
      {/* Mobile drawer overlay */}
      {isSurahListOpen && (
        <div
          className="drawer-overlay md:hidden"
          onClick={() => setSurahListOpen(false)}
          aria-hidden="true"
        />
      )}

      {/* Main sidebar container */}
      <aside
<<<<<<< HEAD
        className={`drawer-panel pt-safe pb-safe md:static top-16 md:top-0 bottom-0 left-0 w-72 sm:w-80 md:w-full bg-background text-foreground flex flex-col shadow-modal md:shadow-lg z-modal md:z-10 md:h-full ${
=======
        className={`drawer-panel md:static top-16 md:top-0 bottom-0 left-0 w-72 sm:w-80 lg:w-[20.7rem] bg-background text-foreground flex flex-col shadow-modal md:shadow-lg z-modal md:z-10 md:h-full ${
>>>>>>> 79d13b25
          isSurahListOpen ? 'open' : ''
        } md:translate-x-0`}
        style={{
          height: isSurahListOpen ? 'calc(100vh - 4rem)' : undefined,
        }}
        role="navigation"
        aria-label="Surah navigation"
      >
        {/* Mobile header with close button */}
        <div className="flex items-center justify-between p-3 sm:p-4 border-b border-border md:block">
          <h2 className="text-lg font-semibold text-foreground md:hidden">{t('navigation')}</h2>
          <button
            onClick={() => setSurahListOpen(false)}
            className="btn-touch p-2 rounded-md hover:bg-surface/60 md:hidden"
            aria-label="Close navigation"
          >
            <CloseIcon size={18} />
          </button>
        </div>

        {/* Tabs section */}
        <div className="p-3 sm:p-4 border-b border-border">
          <SidebarTabs
            tabs={TABS}
            activeTab={activeTab}
            setActiveTab={setActiveTab}
            prepareForTabSwitch={prepareForTabSwitch}
          />
        </div>
        {/* Search section */}
        <div className="p-3 sm:p-4 border-b border-border">
          <SearchInput
            value={searchTerm}
            onChange={setSearchTerm}
            placeholder={t('search_surah')}
            variant="panel"
            className="text-mobile"
          />
        </div>
        {/* Content section */}
        <div
          ref={scrollRef}
          onScroll={handleScroll}
          className="flex-1 min-h-0 overflow-y-auto p-2 sm:p-3 touch-pan-y"
        >
          {activeTab === 'Surah' && (
            <Surah
              chapters={filteredChapters}
              selectedSurahId={selectedSurahId}
              setSelectedSurahId={setSelectedSurahId}
              setSelectedPageId={setSelectedPageId}
              setSelectedJuzId={setSelectedJuzId}
              rememberScroll={() => rememberScroll('Surah')}
              isTafsirPath={isTafsirPath}
            />
          )}

          {activeTab === 'Juz' && (
            <Juz
              juzs={filteredJuzs}
              chapters={chapters}
              selectedJuzId={selectedJuzId}
              setSelectedJuzId={setSelectedJuzId}
              setSelectedPageId={setSelectedPageId}
              setSelectedSurahId={setSelectedSurahId}
              rememberScroll={() => rememberScroll('Juz')}
            />
          )}

          {activeTab === 'Page' && (
            <Page
              pages={filteredPages}
              chapters={chapters}
              selectedPageId={selectedPageId}
              setSelectedPageId={setSelectedPageId}
              setSelectedJuzId={setSelectedJuzId}
              setSelectedSurahId={setSelectedSurahId}
              rememberScroll={() => rememberScroll('Page')}
            />
          )}
        </div>
      </aside>
    </>
  );
};

export default SurahListSidebar;<|MERGE_RESOLUTION|>--- conflicted
+++ resolved
@@ -112,11 +112,7 @@
 
       {/* Main sidebar container */}
       <aside
-<<<<<<< HEAD
-        className={`drawer-panel pt-safe pb-safe md:static top-16 md:top-0 bottom-0 left-0 w-72 sm:w-80 md:w-full bg-background text-foreground flex flex-col shadow-modal md:shadow-lg z-modal md:z-10 md:h-full ${
-=======
-        className={`drawer-panel md:static top-16 md:top-0 bottom-0 left-0 w-72 sm:w-80 lg:w-[20.7rem] bg-background text-foreground flex flex-col shadow-modal md:shadow-lg z-modal md:z-10 md:h-full ${
->>>>>>> 79d13b25
+        className={`drawer-panel pt-safe pb-safe md:static top-16 md:top-0 bottom-0 left-0 w-72 sm:w-80 lg:w-[20.7rem] bg-background text-foreground flex flex-col shadow-modal md:shadow-lg z-modal md:z-10 md:h-full ${
           isSurahListOpen ? 'open' : ''
         } md:translate-x-0`}
         style={{
