--- conflicted
+++ resolved
@@ -7,13 +7,8 @@
 const IconSidebar = () => {
   const { t } = useTranslation();
   const navItems = [
-<<<<<<< HEAD
-    { icon: FaHome, label: t('home'), href: '/' }, // Added href
+    { icon: FaHome, label: t('home'), href: '/' },
     { icon: FaTh, label: t('all_surahs'), href: '/features/surah/1' },
-=======
-    { icon: FaHome, label: t('home'), href: '/' },
-    { icon: FaTh, label: t('all_surahs'), href: '/surah/1' },
->>>>>>> 8353c57c
     { icon: FaRegBookmark, label: t('bookmarks'), href: '/bookmarks' },
   ];
 
