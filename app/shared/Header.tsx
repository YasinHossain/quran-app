'use client';
import type React from 'react';
import { useState } from 'react';
import Link from 'next/link';
import { useRouter, usePathname } from 'next/navigation';
import { IconSettings, IconSun, IconMoon } from '@tabler/icons-react';
import { SearchInput } from './components/SearchInput';
import { useHeaderVisibility } from '@/app/(features)/layout/context/HeaderVisibilityContext';
import { useTheme } from '@/app/providers/ThemeContext';
import { useSidebar } from '@/app/providers/SidebarContext';
import { cn } from '@/lib/utils';

const Header = () => {
  const { isHidden } = useHeaderVisibility();
  const { theme, setTheme } = useTheme();
  const { setSettingsOpen } = useSidebar();
  const router = useRouter();
  const pathname = usePathname();
  const [query, setQuery] = useState('');

  // Check if we're on a surah page where settings sidebar is visible on desktop
  const isOnSurahPage = pathname.startsWith('/surah/') && pathname !== '/surah';

  const toggleTheme = () => {
    const html = document.documentElement;
    if (html.classList.contains('dark')) {
      html.classList.remove('dark');
      setTheme('light');
    } else {
      html.classList.add('dark');
      setTheme('dark');
    }
  };

  const handleKeyDown = (e: React.KeyboardEvent<HTMLInputElement>) => {
    if (e.key === 'Enter' && query.trim()) {
      router.push(`/search?query=${encodeURIComponent(query.trim())}`);
    }
  };

  return (
    <header
      className={cn(
<<<<<<< HEAD
        'fixed top-0 left-0 right-0 h-16 z-header transition-all duration-300 pt-safe',
        'flex items-center justify-between gap-2 sm:gap-3 px-3 sm:px-4 lg:px-6',
=======
        'fixed top-0 left-0 right-0 min-h-[calc(3.5rem+env(safe-area-inset-top))] sm:min-h-[calc(4rem+env(safe-area-inset-top))] z-header transition-all duration-300 pt-safe',
        'flex items-center gap-3 pl-safe pr-safe sm:pl-4 sm:pr-4 lg:pl-6 lg:pr-6',
>>>>>>> 805ec02a
        'border-b backdrop-blur-xl bg-background/80 border-border/10',
        isHidden ? '-translate-y-full' : 'translate-y-0'
      )}
    >
      {/* Left section - Brand */}
      <Link
        href="/"
        className="flex items-center space-x-2 hover:opacity-80 transition-opacity flex-shrink-0"
      >
        <div className="h-8 w-8 rounded-xl bg-gradient-to-br from-emerald-500 to-teal-600 flex items-center justify-center shadow-sm">
          <svg className="h-5 w-5 text-white" viewBox="0 0 24 24" fill="currentColor">
            <path d="M18.5 2h-13C4.7 2 4 2.7 4 3.5v17l8-4 8 4v-17C20 2.7 19.3 2 18.5 2z" />
          </svg>
        </div>
        <span className="hidden sm:block font-semibold text-lg text-foreground">Quran Mazid</span>
      </Link>

      {/* Center section - Search */}
      <div className="flex-1 flex justify-center mx-2 sm:mx-4">
        <div className="w-full max-w-xs sm:max-w-sm lg:max-w-md">
          <SearchInput
            value={query}
            onChange={setQuery}
            placeholder="Search verses, surahs..."
            onKeyDown={handleKeyDown}
            variant="header"
            size="sm"
            className="w-full"
          />
        </div>
      </div>

      {/* Right section - Actions */}
      <div className="flex items-center space-x-1 sm:space-x-2 flex-shrink-0">
        {/* Theme toggle */}
        <button
          onClick={toggleTheme}
          className="btn-touch p-2.5 rounded-xl hover:bg-muted/60 transition-all duration-200 active:scale-95"
          aria-label="Toggle theme"
        >
          {theme === 'dark' ? (
            <IconSun size={18} className="text-amber-500" />
          ) : (
            <IconMoon size={18} className="text-muted-foreground" />
          )}
        </button>

        {/* Settings button */}
        <button
          onClick={() => setSettingsOpen(true)}
          className={cn(
            'btn-touch p-2.5 rounded-xl hover:bg-muted/60 transition-all duration-200 active:scale-95',
            // On surah pages: only show on mobile (when sidebar is hidden)
            // On other pages: show on all screen sizes
            isOnSurahPage ? 'lg:hidden' : ''
          )}
          aria-label="Open Settings"
        >
          <IconSettings size={18} className="text-muted-foreground" />
        </button>
      </div>
    </header>
  );
};

export default Header;<|MERGE_RESOLUTION|>--- conflicted
+++ resolved
@@ -41,13 +41,8 @@
   return (
     <header
       className={cn(
-<<<<<<< HEAD
-        'fixed top-0 left-0 right-0 h-16 z-header transition-all duration-300 pt-safe',
-        'flex items-center justify-between gap-2 sm:gap-3 px-3 sm:px-4 lg:px-6',
-=======
         'fixed top-0 left-0 right-0 min-h-[calc(3.5rem+env(safe-area-inset-top))] sm:min-h-[calc(4rem+env(safe-area-inset-top))] z-header transition-all duration-300 pt-safe',
-        'flex items-center gap-3 pl-safe pr-safe sm:pl-4 sm:pr-4 lg:pl-6 lg:pr-6',
->>>>>>> 805ec02a
+        'flex items-center justify-between gap-2 sm:gap-3 pl-safe pr-safe sm:pl-4 sm:pr-4 lg:pl-6 lg:pr-6',
         'border-b backdrop-blur-xl bg-background/80 border-border/10',
         isHidden ? '-translate-y-full' : 'translate-y-0'
       )}
