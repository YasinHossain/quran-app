--- conflicted
+++ resolved
@@ -172,16 +172,7 @@
       role="button"
       tabIndex={0}
       aria-label={(ariaLabel || defaultAriaLabel) as string}
-<<<<<<< HEAD
-      onKeyDown={(e): void => {
-        if (e.key === 'Enter' || e.key === ' ') {
-          e.preventDefault();
-          onClick?.(e as unknown as React.MouseEvent<HTMLElement>);
-        }
-      }}
-=======
       onKeyDown={handleKeyDown}
->>>>>>> 0e16a416
       className="relative"
       {...props}
     >
