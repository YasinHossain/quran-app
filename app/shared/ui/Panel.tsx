'use client';

import React, { memo } from 'react';

import { CloseIcon } from '@/app/shared/icons';
import { cn } from '@/lib/utils/cn';

import { Button } from './Button';

export const PANEL_VARIANTS = {
  sidebar: 'fixed top-0 bottom-0 right-0 w-80 bg-surface shadow-lg pt-safe pb-safe',
  modal: 'fixed inset-4 bg-surface rounded-lg shadow-xl max-w-2xl max-h-96 mx-auto my-auto',
  'modal-center': 'relative w-full max-w-md rounded-lg bg-surface shadow-xl',
  'bottom-sheet':
    'fixed bottom-0 left-0 right-0 bg-surface rounded-t-3xl shadow-2xl max-h-[90dvh] pb-safe',
  overlay: 'fixed top-16 right-4 w-72 bg-surface rounded-lg shadow-lg border border-border',
  fullscreen: 'fixed inset-0 bg-surface pt-safe pb-safe',
} as const;

export interface PanelProps {
  isOpen: boolean;
  onClose: () => void;
  variant?: keyof typeof PANEL_VARIANTS | string;
  title?: string;
  children: React.ReactNode;
  className?: string;
  showCloseButton?: boolean;
  closeOnOverlayClick?: boolean;
}

interface PanelOverlayProps {
  onClose: () => void;
  closeOnOverlayClick: boolean;
  variant: 'modal-center' | 'standard';
}

const PanelOverlay = memo(function PanelOverlay({
  onClose,
  closeOnOverlayClick,
  variant,
}: PanelOverlayProps): React.JSX.Element {
  const handleOverlayInteraction = closeOnOverlayClick ? onClose : undefined;
  const handleKeyDown = (e: React.KeyboardEvent) => {
    if (closeOnOverlayClick && (e.key === 'Escape' || e.key === 'Enter')) {
      onClose();
    }
  };

  const overlayClass =
    variant === 'modal-center'
      ? 'fixed inset-0 bg-surface-overlay/60 backdrop-blur-sm z-40 flex items-center justify-center'
      : 'fixed inset-0 bg-background/80 backdrop-blur-sm z-40';

  return (
    <div
      className={overlayClass}
      onClick={handleOverlayInteraction}
      onKeyDown={handleKeyDown}
      role="button"
      tabIndex={closeOnOverlayClick ? 0 : -1}
      aria-label="Close panel"
    />
  );
});

interface PanelHeaderProps {
  title?: string;
  showCloseButton: boolean;
  onClose: () => void;
  variant: 'modal-center' | 'standard';
}

const PanelHeader = memo(function PanelHeader({
  title,
  showCloseButton,
  onClose,
  variant,
}: PanelHeaderProps): React.JSX.Element | null {
  if (!title && !showCloseButton) return null;

  const headerClass =
    variant === 'modal-center'
      ? 'flex items-center justify-between mb-4'
      : 'flex items-center justify-between p-4 border-b border-border';

  return (
    <header className={headerClass}>
      {title && <h2 className="text-lg font-semibold">{title}</h2>}
      {showCloseButton && (
        <Button variant="ghost" size="icon" onClick={onClose} aria-label="Close panel">
          <CloseIcon size={18} />
        </Button>
      )}
    </header>
  );
});

<<<<<<< HEAD
  const handleOverlayKeyDown = (
    e: React.KeyboardEvent<HTMLDivElement>
  ): void => {
    if (closeOnOverlayClick && (e.key === 'Escape' || e.key === 'Enter')) {
      onClose();
    }
  };

  const handlePointerDown = (
    e: React.PointerEvent<HTMLDivElement>
  ): void => {
    e.stopPropagation();
  };

  // Modal center variant has different structure
  if (variant === 'modal-center') {
    return (
      <div
        className="fixed inset-0 bg-surface-overlay/60 backdrop-blur-sm z-40 flex items-center justify-center"
        onClick={closeOnOverlayClick ? onClose : undefined}
        onKeyDown={handleOverlayKeyDown}
        role="button"
        tabIndex={closeOnOverlayClick ? 0 : -1}
        aria-label="Close panel"
      >
=======
interface ModalCenterPanelProps {
  onClose: () => void;
  title?: string;
  children: React.ReactNode;
  className?: string;
  showCloseButton: boolean;
  closeOnOverlayClick: boolean;
  variantClass: string;
}

const ModalCenterPanel = memo(function ModalCenterPanel({
  onClose,
  title,
  children,
  className,
  showCloseButton,
  closeOnOverlayClick,
  variantClass,
}: ModalCenterPanelProps): React.JSX.Element {
  return (
    <>
      <PanelOverlay
        onClose={onClose}
        closeOnOverlayClick={closeOnOverlayClick}
        variant="modal-center"
      />
      <div className="fixed inset-0 z-40 flex items-center justify-center">
>>>>>>> fff4481b
        <div
          className={cn('z-50 text-foreground p-6', variantClass, className)}
          onPointerDown={handlePointerDown}
          role="dialog"
          aria-modal="true"
        >
          <PanelHeader
            title={title}
            showCloseButton={showCloseButton}
            onClose={onClose}
            variant="modal-center"
          />
          <div className="flex-1">{children}</div>
        </div>
      </div>
    </>
  );
});

interface StandardPanelProps {
  onClose: () => void;
  title?: string;
  children: React.ReactNode;
  className?: string;
  showCloseButton: boolean;
  closeOnOverlayClick: boolean;
  variantClass: string;
  isOpen: boolean;
  showOverlay: boolean;
}

const StandardPanel = memo(function StandardPanel({
  onClose,
  title,
  children,
  className,
  showCloseButton,
  closeOnOverlayClick,
  variantClass,
  isOpen,
  showOverlay,
}: StandardPanelProps): React.JSX.Element {
  return (
    <>
      {showOverlay && (
<<<<<<< HEAD
        <div
          className="fixed inset-0 bg-background/80 backdrop-blur-sm z-40"
          onClick={closeOnOverlayClick ? onClose : undefined}
          onKeyDown={handleOverlayKeyDown}
          role="button"
          tabIndex={closeOnOverlayClick ? 0 : -1}
          aria-label="Close panel"
=======
        <PanelOverlay
          onClose={onClose}
          closeOnOverlayClick={closeOnOverlayClick}
          variant="standard"
>>>>>>> fff4481b
        />
      )}
      <div
        className={cn(
          'z-50 text-foreground transition-transform duration-300',
          variantClass,
          isOpen ? 'translate-x-0' : 'translate-x-full',
          className
        )}
      >
        <PanelHeader
          title={title}
          showCloseButton={showCloseButton}
          onClose={onClose}
          variant="standard"
        />
        <div className="flex-1 overflow-y-auto">{children}</div>
      </div>
    </>
  );
});

export const Panel = memo(function Panel({
  isOpen,
  onClose,
  variant = 'sidebar',
  title,
  children,
  className,
  showCloseButton = true,
  closeOnOverlayClick = true,
}: PanelProps): React.JSX.Element {
  if (!isOpen) return null;

  const variantClass =
    variant in PANEL_VARIANTS ? PANEL_VARIANTS[variant as keyof typeof PANEL_VARIANTS] : variant;

  const showOverlay =
    variant === 'sidebar' ||
    variant === 'modal' ||
    variant === 'modal-center' ||
    variant === 'bottom-sheet' ||
    variant === 'fullscreen';

  if (variant === 'modal-center') {
    return (
      <ModalCenterPanel
        onClose={onClose}
        title={title}
        className={className}
        showCloseButton={showCloseButton}
        closeOnOverlayClick={closeOnOverlayClick}
        variantClass={variantClass}
      >
        {children}
      </ModalCenterPanel>
    );
  }

  return (
    <StandardPanel
      onClose={onClose}
      title={title}
      className={className}
      showCloseButton={showCloseButton}
      closeOnOverlayClick={closeOnOverlayClick}
      variantClass={variantClass}
      isOpen={isOpen}
      showOverlay={showOverlay}
    >
      {children}
    </StandardPanel>
  );
});<|MERGE_RESOLUTION|>--- conflicted
+++ resolved
@@ -95,33 +95,6 @@
   );
 });
 
-<<<<<<< HEAD
-  const handleOverlayKeyDown = (
-    e: React.KeyboardEvent<HTMLDivElement>
-  ): void => {
-    if (closeOnOverlayClick && (e.key === 'Escape' || e.key === 'Enter')) {
-      onClose();
-    }
-  };
-
-  const handlePointerDown = (
-    e: React.PointerEvent<HTMLDivElement>
-  ): void => {
-    e.stopPropagation();
-  };
-
-  // Modal center variant has different structure
-  if (variant === 'modal-center') {
-    return (
-      <div
-        className="fixed inset-0 bg-surface-overlay/60 backdrop-blur-sm z-40 flex items-center justify-center"
-        onClick={closeOnOverlayClick ? onClose : undefined}
-        onKeyDown={handleOverlayKeyDown}
-        role="button"
-        tabIndex={closeOnOverlayClick ? 0 : -1}
-        aria-label="Close panel"
-      >
-=======
 interface ModalCenterPanelProps {
   onClose: () => void;
   title?: string;
@@ -149,10 +122,9 @@
         variant="modal-center"
       />
       <div className="fixed inset-0 z-40 flex items-center justify-center">
->>>>>>> fff4481b
         <div
           className={cn('z-50 text-foreground p-6', variantClass, className)}
-          onPointerDown={handlePointerDown}
+          onPointerDown={(e) => e.stopPropagation()}
           role="dialog"
           aria-modal="true"
         >
@@ -195,20 +167,10 @@
   return (
     <>
       {showOverlay && (
-<<<<<<< HEAD
-        <div
-          className="fixed inset-0 bg-background/80 backdrop-blur-sm z-40"
-          onClick={closeOnOverlayClick ? onClose : undefined}
-          onKeyDown={handleOverlayKeyDown}
-          role="button"
-          tabIndex={closeOnOverlayClick ? 0 : -1}
-          aria-label="Close panel"
-=======
         <PanelOverlay
           onClose={onClose}
           closeOnOverlayClick={closeOnOverlayClick}
           variant="standard"
->>>>>>> fff4481b
         />
       )}
       <div
