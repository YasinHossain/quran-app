'use client';
import React, { createContext, useContext, useEffect, useState } from 'react';

export type Theme = 'light' | 'dark';

interface ThemeContextType {
  theme: Theme;
  setTheme: React.Dispatch<React.SetStateAction<Theme>>;
}

const ThemeContext = createContext<ThemeContextType | undefined>(undefined);

export const ThemeProvider = ({
  children,
  initialTheme,
}: {
  children: React.ReactNode;
  // The initialTheme is required and comes from the server-side layout.
  initialTheme: Theme;
}) => {
  // Initialize the theme state with the value provided by the server.
  // This is the correct way to prevent client/server mismatches.
  const [theme, setTheme] = useState<Theme>(initialTheme);

  // This effect runs whenever the theme state changes (e.g., when the user clicks the button).
  // It updates the class on the <html> element, localStorage, and cookies.
  useEffect(() => {
    if (typeof window !== 'undefined') {
      // Use classList.toggle for a cleaner way to add/remove the 'dark' class.
      document.documentElement.classList.toggle('dark', theme === 'dark');
      
      // Persist the new theme choice for future visits.
      localStorage.setItem('theme', theme);
<<<<<<< HEAD
      document.documentElement.dataset.theme = theme;
      document.documentElement.classList.toggle('dark', theme === 'dark');
=======
>>>>>>> b56b95ce
      document.cookie = `theme=${theme}; path=/; max-age=31536000`;
    }
  }, [theme]);

  return (
    <ThemeContext.Provider value={{ theme, setTheme }}>
      {children}
    </ThemeContext.Provider>
  );
};

export const useTheme = () => {
  const ctx = useContext(ThemeContext);
  if (!ctx) throw new Error('useTheme must be used within ThemeProvider');
  return ctx;
};<|MERGE_RESOLUTION|>--- conflicted
+++ resolved
@@ -31,11 +31,6 @@
       
       // Persist the new theme choice for future visits.
       localStorage.setItem('theme', theme);
-<<<<<<< HEAD
-      document.documentElement.dataset.theme = theme;
-      document.documentElement.classList.toggle('dark', theme === 'dark');
-=======
->>>>>>> b56b95ce
       document.cookie = `theme=${theme}; path=/; max-age=31536000`;
     }
   }, [theme]);
