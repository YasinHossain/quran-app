'use client';
import React, { createContext, useContext, useEffect, useState } from 'react';

export type Theme = 'light' | 'dark';

interface ThemeContextType {
  theme: Theme;
  setTheme: React.Dispatch<React.SetStateAction<Theme>>;
}

const ThemeContext = createContext<ThemeContextType | undefined>(undefined);

export const ThemeProvider = ({
  children,
  initialTheme,
}: {
  children: React.ReactNode;
<<<<<<< HEAD
  initialTheme: Theme;
}) => {
  // Initialize theme with the value provided by the server
  const [theme, setTheme] = useState<Theme>(initialTheme);
=======
  initialTheme?: Theme;
}) => {
  // Initialize theme with a default value or provided initial theme
  const [theme, setTheme] = useState<Theme>(initialTheme ?? 'light');
>>>>>>> c6a2b2e8

  // Effect to load theme from localStorage on the client side after initial render
  useEffect(() => {
    if (typeof window !== 'undefined' && initialTheme === undefined) {
      const stored = localStorage.getItem('theme');
      if (stored === 'light' || stored === 'dark') {
        setTheme(stored as Theme);
      } else if (window.matchMedia('(prefers-color-scheme: dark)').matches) {
        setTheme('dark');
      }
    }
  }, [initialTheme]); // Run once on mount unless initialTheme changes

  // Persist theme and toggle the `dark` class whenever it changes
  useEffect(() => {
    if (typeof window !== 'undefined') {
      document.documentElement.classList.toggle('dark', theme === 'dark');
      localStorage.setItem('theme', theme);
      document.cookie = `theme=${theme}; path=/; max-age=31536000`;
    }
  }, [theme]);

  return (
    <ThemeContext.Provider value={{ theme, setTheme }}>
      {children}
    </ThemeContext.Provider>
  );
};

export const useTheme = () => {
  const ctx = useContext(ThemeContext);
  if (!ctx) throw new Error('useTheme must be used within ThemeProvider');
  return ctx;
};<|MERGE_RESOLUTION|>--- conflicted
+++ resolved
@@ -15,34 +15,21 @@
   initialTheme,
 }: {
   children: React.ReactNode;
-<<<<<<< HEAD
+  // The initialTheme is required and comes from the server-side layout.
   initialTheme: Theme;
 }) => {
-  // Initialize theme with the value provided by the server
+  // Initialize the theme state with the value provided by the server.
+  // This is the correct way to prevent client/server mismatches.
   const [theme, setTheme] = useState<Theme>(initialTheme);
-=======
-  initialTheme?: Theme;
-}) => {
-  // Initialize theme with a default value or provided initial theme
-  const [theme, setTheme] = useState<Theme>(initialTheme ?? 'light');
->>>>>>> c6a2b2e8
 
-  // Effect to load theme from localStorage on the client side after initial render
-  useEffect(() => {
-    if (typeof window !== 'undefined' && initialTheme === undefined) {
-      const stored = localStorage.getItem('theme');
-      if (stored === 'light' || stored === 'dark') {
-        setTheme(stored as Theme);
-      } else if (window.matchMedia('(prefers-color-scheme: dark)').matches) {
-        setTheme('dark');
-      }
-    }
-  }, [initialTheme]); // Run once on mount unless initialTheme changes
-
-  // Persist theme and toggle the `dark` class whenever it changes
+  // This effect runs whenever the theme state changes (e.g., when the user clicks the button).
+  // It updates the class on the <html> element, localStorage, and cookies.
   useEffect(() => {
     if (typeof window !== 'undefined') {
+      // Use classList.toggle for a cleaner way to add/remove the 'dark' class.
       document.documentElement.classList.toggle('dark', theme === 'dark');
+      
+      // Persist the new theme choice for future visits.
       localStorage.setItem('theme', theme);
       document.cookie = `theme=${theme}; path=/; max-age=31536000`;
     }
