--- conflicted
+++ resolved
@@ -11,19 +11,10 @@
 export const HeaderVisibilityProvider = ({ children }: { children: React.ReactNode }) => {
   const [isHidden, setIsHidden] = useState(false);
   const lastScrollY = useRef(0);
-<<<<<<< HEAD
-  let pathname = '';
-  try {
-    // eslint-disable-next-line react-hooks/rules-of-hooks
-    pathname = usePathname();
-  } catch {
-    // no-op in non-navigation environments (e.g., tests)
-  }
-=======
   const pathname = usePathname();
->>>>>>> bc0e6de1
 
   useEffect(() => {
+    // Reset state on every page navigation
     lastScrollY.current = 0;
     setIsHidden(false);
 
@@ -32,6 +23,7 @@
 
     const handleScroll = () => {
       const currentY = (scrollEl as HTMLElement).scrollTop;
+      // Hide header when scrolling down past a 50px threshold
       if (currentY > lastScrollY.current && currentY > 50) {
         setIsHidden(true);
       } else {
@@ -41,12 +33,10 @@
     };
 
     scrollEl.addEventListener('scroll', handleScroll);
-    // Reset scroll tracking and ensure header is visible on navigation
-    lastScrollY.current = 0;
-    setIsHidden(false);
 
+    // Cleanup by removing the event listener
     return () => scrollEl.removeEventListener('scroll', handleScroll);
-  }, [pathname]);
+  }, [pathname]); // This effect re-runs on every route change
 
   return (
     <HeaderVisibilityContext.Provider value={{ isHidden }}>
