'use client';
import React, { createContext, useContext, useState, useEffect } from 'react'; // Import useEffect
import { Settings } from '@/types';

export const ARABIC_FONTS = [
  { name: 'KFGQPC Uthman Taha', value: '"KFGQPC-Uthman-Taha", serif', category: 'Uthmani' },
  { name: 'Al Mushaf', value: '"Al-Mushaf", serif', category: 'Uthmani' },
  { name: 'Amiri', value: '"Amiri", serif', category: 'Uthmani' },
  { name: 'Scheherazade New', value: '"Scheherazade New", serif', category: 'Uthmani' },
  { name: 'Noto Naskh Arabic', value: '"Noto Naskh Arabic", serif', category: 'Uthmani' },
  { name: 'Me Quran', value: '"Me-Quran", serif', category: 'Uthmani' },
  { name: 'PDMS Saleem Quran', value: '"PDMS-Saleem-Quran", serif', category: 'Uthmani' },
  { name: 'Noto Nastaliq Urdu', value: '"Noto Nastaliq Urdu", serif', category: 'IndoPak' },
  { name: 'Noor-e-Hira', value: '"Noor-e-Hira", serif', category: 'IndoPak' },
  { name: 'Lateef', value: '"Lateef", serif', category: 'IndoPak' },
];

// Define default settings
const defaultSettings: Settings = {
  translationId: 20,
  arabicFontSize: 28,
  translationFontSize: 16,
  arabicFontFace: ARABIC_FONTS[0].value,
<<<<<<< HEAD
  wordByWord: false,
  showWords: false,
=======
  wordLang: 'en',
  showByWords: false,
>>>>>>> c26f8d34
  tajweed: false,
};

interface SettingsContextType {
  settings: Settings;
  setSettings: React.Dispatch<React.SetStateAction<Settings>>;
  arabicFonts: { name: string; value: string; category: string }[]; // Updated type to include category
  bookmarkedVerses: string[];
  toggleBookmark: (verseId: string) => void;
  setShowByWords: (val: boolean) => void;
  setTajweed: (val: boolean) => void;
  setWordLang: (lang: string) => void;
}

const SettingsContext = createContext<SettingsContextType | undefined>(undefined);

export const SettingsProvider = ({ children }: { children: React.ReactNode }) => {
  // Initialize settings with default values
  const [settings, setSettings] = useState<Settings>(defaultSettings);

  const [bookmarkedVerses, setBookmarkedVerses] = useState<string[]>([]);

  // Effect to load settings from localStorage on the client side after initial render
  useEffect(() => {
    if (typeof window !== 'undefined') {
      const savedSettings = localStorage.getItem('quranAppSettings');
      if (savedSettings) {
        try {
<<<<<<< HEAD
          setSettings({ ...defaultSettings, ...JSON.parse(savedSettings) });
=======
          const parsed = JSON.parse(savedSettings);
          setSettings({ ...defaultSettings, ...parsed });
>>>>>>> c26f8d34
        } catch (error) {
          console.error('Error parsing settings from localStorage:', error);
          // Optionally, clear localStorage if corrupted
          // localStorage.removeItem('quranAppSettings');
        }
      }
      const savedBookmarks = localStorage.getItem('quranAppBookmarks');
      if (savedBookmarks) {
        try {
          setBookmarkedVerses(JSON.parse(savedBookmarks));
        } catch (error) {
          console.error('Error parsing bookmarks from localStorage:', error);
          // Optionally, clear localStorage if corrupted
          // localStorage.removeItem('quranAppBookmarks');
        }
      }
    }
  }, []); // Empty dependency array ensures this effect runs only once on mount

  // Effect to save settings to localStorage whenever they change
  useEffect(() => {
    if (typeof window !== 'undefined') {
      localStorage.setItem('quranAppSettings', JSON.stringify(settings));
    }
  }, [settings]);

  // Effect to save bookmarks to localStorage whenever they change
  useEffect(() => {
    if (typeof window !== 'undefined') {
      localStorage.setItem('quranAppBookmarks', JSON.stringify(bookmarkedVerses));
    }
  }, [bookmarkedVerses]);

  const toggleBookmark = (verseId: string) => {
    setBookmarkedVerses(prevBookmarks =>
      prevBookmarks.includes(verseId)
        ? prevBookmarks.filter(id => id !== verseId)
        : [...prevBookmarks, verseId]
    );
  };

  const setShowByWords = (val: boolean) =>
    setSettings(prev => ({ ...prev, showByWords: val }));

  const setTajweed = (val: boolean) =>
    setSettings(prev => ({ ...prev, tajweed: val }));

  const setWordLang = (lang: string) =>
    setSettings(prev => ({ ...prev, wordLang: lang }));

  return (
    <SettingsContext.Provider
      value={{
        settings,
        setSettings,
        arabicFonts: ARABIC_FONTS,
        bookmarkedVerses,
        toggleBookmark,
        setShowByWords,
        setTajweed,
        setWordLang,
      }}
    >
      {children}
    </SettingsContext.Provider>
  );
};

export const useSettings = () => {
  const ctx = useContext(SettingsContext);
  if (!ctx) throw new Error('useSettings must be used within SettingsProvider');
  return ctx;
};<|MERGE_RESOLUTION|>--- conflicted
+++ resolved
@@ -1,5 +1,5 @@
 'use client';
-import React, { createContext, useContext, useState, useEffect } from 'react'; // Import useEffect
+import React, { createContext, useContext, useState, useEffect } from 'react';
 import { Settings } from '@/types';
 
 export const ARABIC_FONTS = [
@@ -21,20 +21,15 @@
   arabicFontSize: 28,
   translationFontSize: 16,
   arabicFontFace: ARABIC_FONTS[0].value,
-<<<<<<< HEAD
-  wordByWord: false,
-  showWords: false,
-=======
   wordLang: 'en',
   showByWords: false,
->>>>>>> c26f8d34
   tajweed: false,
 };
 
 interface SettingsContextType {
   settings: Settings;
   setSettings: React.Dispatch<React.SetStateAction<Settings>>;
-  arabicFonts: { name: string; value: string; category: string }[]; // Updated type to include category
+  arabicFonts: { name: string; value: string; category: string }[];
   bookmarkedVerses: string[];
   toggleBookmark: (verseId: string) => void;
   setShowByWords: (val: boolean) => void;
@@ -45,27 +40,19 @@
 const SettingsContext = createContext<SettingsContextType | undefined>(undefined);
 
 export const SettingsProvider = ({ children }: { children: React.ReactNode }) => {
-  // Initialize settings with default values
   const [settings, setSettings] = useState<Settings>(defaultSettings);
-
   const [bookmarkedVerses, setBookmarkedVerses] = useState<string[]>([]);
 
-  // Effect to load settings from localStorage on the client side after initial render
+  // Load settings & bookmarks from localStorage on mount
   useEffect(() => {
     if (typeof window !== 'undefined') {
       const savedSettings = localStorage.getItem('quranAppSettings');
       if (savedSettings) {
         try {
-<<<<<<< HEAD
-          setSettings({ ...defaultSettings, ...JSON.parse(savedSettings) });
-=======
           const parsed = JSON.parse(savedSettings);
           setSettings({ ...defaultSettings, ...parsed });
->>>>>>> c26f8d34
         } catch (error) {
           console.error('Error parsing settings from localStorage:', error);
-          // Optionally, clear localStorage if corrupted
-          // localStorage.removeItem('quranAppSettings');
         }
       }
       const savedBookmarks = localStorage.getItem('quranAppBookmarks');
@@ -74,21 +61,19 @@
           setBookmarkedVerses(JSON.parse(savedBookmarks));
         } catch (error) {
           console.error('Error parsing bookmarks from localStorage:', error);
-          // Optionally, clear localStorage if corrupted
-          // localStorage.removeItem('quranAppBookmarks');
         }
       }
     }
-  }, []); // Empty dependency array ensures this effect runs only once on mount
+  }, []);
 
-  // Effect to save settings to localStorage whenever they change
+  // Save settings when changed
   useEffect(() => {
     if (typeof window !== 'undefined') {
       localStorage.setItem('quranAppSettings', JSON.stringify(settings));
     }
   }, [settings]);
 
-  // Effect to save bookmarks to localStorage whenever they change
+  // Save bookmarks when changed
   useEffect(() => {
     if (typeof window !== 'undefined') {
       localStorage.setItem('quranAppBookmarks', JSON.stringify(bookmarkedVerses));
@@ -96,10 +81,10 @@
   }, [bookmarkedVerses]);
 
   const toggleBookmark = (verseId: string) => {
-    setBookmarkedVerses(prevBookmarks =>
-      prevBookmarks.includes(verseId)
-        ? prevBookmarks.filter(id => id !== verseId)
-        : [...prevBookmarks, verseId]
+    setBookmarkedVerses(prev =>
+      prev.includes(verseId)
+        ? prev.filter(id => id !== verseId)
+        : [...prev, verseId]
     );
   };
 
