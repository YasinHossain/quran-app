'use client';
<<<<<<< HEAD
import React, { createContext, useContext, useState, useEffect, useRef } from 'react';
=======
import React, { createContext, useCallback, useContext, useEffect, useMemo, useState } from 'react';
>>>>>>> 414aa278
import { Settings } from '@/types';

export const ARABIC_FONTS = [
  { name: 'KFGQPC Uthman Taha', value: '"KFGQPC-Uthman-Taha", serif', category: 'Uthmani' },
  { name: 'Al Mushaf', value: '"Al-Mushaf", serif', category: 'Uthmani' },
  { name: 'Amiri', value: '"Amiri", serif', category: 'Uthmani' },
  { name: 'Scheherazade New', value: '"Scheherazade New", serif', category: 'Uthmani' },
  { name: 'Noto Naskh Arabic', value: '"Noto Naskh Arabic", serif', category: 'Uthmani' },
  { name: 'Me Quran', value: '"Me-Quran", serif', category: 'Uthmani' },
  { name: 'PDMS Saleem Quran', value: '"PDMS-Saleem-Quran", serif', category: 'Uthmani' },
  { name: 'Noto Nastaliq Urdu', value: '"Noto Nastaliq Urdu", serif', category: 'IndoPak' },
  { name: 'Noor-e-Hira', value: '"Noor-e-Hira", serif', category: 'IndoPak' },
  { name: 'Lateef', value: '"Lateef", serif', category: 'IndoPak' },
];

// Define default settings
const defaultSettings: Settings = {
  translationId: 20,
  tafsirIds: [169],
  arabicFontSize: 28,
  translationFontSize: 16,
  tafsirFontSize: 16,
  arabicFontFace: ARABIC_FONTS[0].value,
  wordLang: 'en',
  wordTranslationId: 85,
  showByWords: false,
  tajweed: false,
};

// Debounce interval for persisting to localStorage.
// Shorter intervals save sooner but risk more writes; longer ones delay persistence.
const PERSIST_DEBOUNCE_MS = 300;

interface SettingsContextType {
  settings: Settings;
  setSettings: React.Dispatch<React.SetStateAction<Settings>>;
  arabicFonts: { name: string; value: string; category: string }[];
  bookmarkedVerses: string[];
  toggleBookmark: (verseId: string) => void;
  setShowByWords: (val: boolean) => void;
  setTajweed: (val: boolean) => void;
  setWordLang: (lang: string) => void;
  setWordTranslationId: (id: number) => void;
  setTafsirIds: (ids: number[]) => void;
}

const SettingsContext = createContext<SettingsContextType | undefined>(undefined);

/**
 * Provides global access to user-configurable settings such as fonts, font sizes,
 * translation and tafsīr selections, word-by-word preferences, tajweed display and
 * verse bookmarks. Settings and bookmarks are persisted to `localStorage`.
 *
 * Wrap parts of the application that need these values with this provider and use
 * the {@link useSettings} hook to read or update them.
 */
export const SettingsProvider = ({ children }: { children: React.ReactNode }) => {
  const [settings, setSettings] = useState<Settings>(defaultSettings);
  const [bookmarkedVerses, setBookmarkedVerses] = useState<string[]>([]);

  const settingsTimeoutRef = useRef<ReturnType<typeof setTimeout> | null>(null);
  const bookmarksTimeoutRef = useRef<ReturnType<typeof setTimeout> | null>(null);
  const latestSettings = useRef(settings);
  const latestBookmarks = useRef(bookmarkedVerses);

  // Load settings & bookmarks from localStorage on mount
  useEffect(() => {
    if (typeof window !== 'undefined') {
      const savedSettings = localStorage.getItem('quranAppSettings');
      if (savedSettings) {
        try {
          const parsed = JSON.parse(savedSettings);
          if (parsed.tafsirId && !parsed.tafsirIds) {
            parsed.tafsirIds = [parsed.tafsirId];
            delete parsed.tafsirId;
          }
          setSettings({ ...defaultSettings, ...parsed });
        } catch (error) {
          console.error('Error parsing settings from localStorage:', error);
        }
      }
      const savedBookmarks = localStorage.getItem('quranAppBookmarks');
      if (savedBookmarks) {
        try {
          setBookmarkedVerses(JSON.parse(savedBookmarks));
        } catch (error) {
          console.error('Error parsing bookmarks from localStorage:', error);
        }
      }
    }
  }, []);

  // Save settings when changed (debounced)
  useEffect(() => {
    latestSettings.current = settings;
    if (typeof window === 'undefined') return;

    settingsTimeoutRef.current = setTimeout(() => {
      localStorage.setItem('quranAppSettings', JSON.stringify(settings));
      settingsTimeoutRef.current = null;
    }, PERSIST_DEBOUNCE_MS);

    return () => {
      if (settingsTimeoutRef.current) clearTimeout(settingsTimeoutRef.current);
    };
  }, [settings]);

  // Save bookmarks when changed (debounced)
  useEffect(() => {
    latestBookmarks.current = bookmarkedVerses;
    if (typeof window === 'undefined') return;

    bookmarksTimeoutRef.current = setTimeout(() => {
      localStorage.setItem('quranAppBookmarks', JSON.stringify(bookmarkedVerses));
      bookmarksTimeoutRef.current = null;
    }, PERSIST_DEBOUNCE_MS);

    return () => {
      if (bookmarksTimeoutRef.current) clearTimeout(bookmarksTimeoutRef.current);
    };
  }, [bookmarkedVerses]);

<<<<<<< HEAD
  // Flush any pending writes on unmount
  useEffect(() => {
    return () => {
      if (typeof window === 'undefined') return;
      if (settingsTimeoutRef.current) {
        clearTimeout(settingsTimeoutRef.current);
        localStorage.setItem('quranAppSettings', JSON.stringify(latestSettings.current));
      }
      if (bookmarksTimeoutRef.current) {
        clearTimeout(bookmarksTimeoutRef.current);
        localStorage.setItem('quranAppBookmarks', JSON.stringify(latestBookmarks.current));
      }
    };
  }, []);

  const toggleBookmark = (verseId: string) => {
    setBookmarkedVerses((prev) =>
      prev.includes(verseId) ? prev.filter((id) => id !== verseId) : [...prev, verseId]
    );
  };

  const setShowByWords = (val: boolean) => setSettings((prev) => ({ ...prev, showByWords: val }));

  const setTajweed = (val: boolean) => setSettings((prev) => ({ ...prev, tajweed: val }));

  const setWordLang = (lang: string) => setSettings((prev) => ({ ...prev, wordLang: lang }));

  const setWordTranslationId = (id: number) =>
    setSettings((prev) => ({ ...prev, wordTranslationId: id }));

  const setTafsirIds = (ids: number[]) => setSettings((prev) => ({ ...prev, tafsirIds: ids }));

  return (
    <SettingsContext.Provider
      value={{
        settings,
        setSettings,
        arabicFonts: ARABIC_FONTS,
        bookmarkedVerses,
        toggleBookmark,
        setShowByWords,
        setTajweed,
        setWordLang,
        setWordTranslationId,
        setTafsirIds,
      }}
    >
      {children}
    </SettingsContext.Provider>
=======
  const toggleBookmark = useCallback(
    (verseId: string) => {
      setBookmarkedVerses((prev) =>
        prev.includes(verseId) ? prev.filter((id) => id !== verseId) : [...prev, verseId]
      );
    },
    [setBookmarkedVerses]
>>>>>>> 414aa278
  );

  const setShowByWords = useCallback(
    (val: boolean) => setSettings((prev) => ({ ...prev, showByWords: val })),
    [setSettings]
  );

  const setTajweed = useCallback(
    (val: boolean) => setSettings((prev) => ({ ...prev, tajweed: val })),
    [setSettings]
  );

  const setWordLang = useCallback(
    (lang: string) => setSettings((prev) => ({ ...prev, wordLang: lang })),
    [setSettings]
  );

  const setWordTranslationId = useCallback(
    (id: number) => setSettings((prev) => ({ ...prev, wordTranslationId: id })),
    [setSettings]
  );

  const setTafsirIds = useCallback(
    (ids: number[]) => setSettings((prev) => ({ ...prev, tafsirIds: ids })),
    [setSettings]
  );

  const value = useMemo(
    () => ({
      settings,
      setSettings,
      arabicFonts: ARABIC_FONTS,
      bookmarkedVerses,
      toggleBookmark,
      setShowByWords,
      setTajweed,
      setWordLang,
      setWordTranslationId,
      setTafsirIds,
    }),
    [
      settings,
      setSettings,
      bookmarkedVerses,
      toggleBookmark,
      setShowByWords,
      setTajweed,
      setWordLang,
      setWordTranslationId,
      setTafsirIds,
    ]
  );

  return <SettingsContext.Provider value={value}>{children}</SettingsContext.Provider>;
};

export const useSettings = () => {
  const ctx = useContext(SettingsContext);
  if (!ctx) throw new Error('useSettings must be used within SettingsProvider');
  return ctx;
};<|MERGE_RESOLUTION|>--- conflicted
+++ resolved
@@ -1,9 +1,14 @@
 'use client';
-<<<<<<< HEAD
-import React, { createContext, useContext, useState, useEffect, useRef } from 'react';
-=======
-import React, { createContext, useCallback, useContext, useEffect, useMemo, useState } from 'react';
->>>>>>> 414aa278
+
+import React, {
+  createContext,
+  useCallback,
+  useContext,
+  useEffect,
+  useMemo,
+  useState,
+  useRef,
+} from 'react';
 import { Settings } from '@/types';
 
 export const ARABIC_FONTS = [
@@ -126,7 +131,6 @@
     };
   }, [bookmarkedVerses]);
 
-<<<<<<< HEAD
   // Flush any pending writes on unmount
   useEffect(() => {
     return () => {
@@ -142,41 +146,6 @@
     };
   }, []);
 
-  const toggleBookmark = (verseId: string) => {
-    setBookmarkedVerses((prev) =>
-      prev.includes(verseId) ? prev.filter((id) => id !== verseId) : [...prev, verseId]
-    );
-  };
-
-  const setShowByWords = (val: boolean) => setSettings((prev) => ({ ...prev, showByWords: val }));
-
-  const setTajweed = (val: boolean) => setSettings((prev) => ({ ...prev, tajweed: val }));
-
-  const setWordLang = (lang: string) => setSettings((prev) => ({ ...prev, wordLang: lang }));
-
-  const setWordTranslationId = (id: number) =>
-    setSettings((prev) => ({ ...prev, wordTranslationId: id }));
-
-  const setTafsirIds = (ids: number[]) => setSettings((prev) => ({ ...prev, tafsirIds: ids }));
-
-  return (
-    <SettingsContext.Provider
-      value={{
-        settings,
-        setSettings,
-        arabicFonts: ARABIC_FONTS,
-        bookmarkedVerses,
-        toggleBookmark,
-        setShowByWords,
-        setTajweed,
-        setWordLang,
-        setWordTranslationId,
-        setTafsirIds,
-      }}
-    >
-      {children}
-    </SettingsContext.Provider>
-=======
   const toggleBookmark = useCallback(
     (verseId: string) => {
       setBookmarkedVerses((prev) =>
@@ -184,7 +153,6 @@
       );
     },
     [setBookmarkedVerses]
->>>>>>> 414aa278
   );
 
   const setShowByWords = useCallback(
