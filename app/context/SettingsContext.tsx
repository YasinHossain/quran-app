'use client';
import React, { createContext, useContext, useState, useEffect } from 'react'; // Import useEffect
import { Settings } from '@/types';

export const ARABIC_FONTS = [
  { name: 'KFGQ', value: '"KFGQPC Uthman Taha Naskh", serif', category: 'Indopak' },
  { name: 'KFGQ V2', value: '"KFGQPC Uthman Taha Naskh V2", serif', category: 'Indopak' }, // Added new font (assuming font family name)
  { name: 'Me Quran', value: '"Me Quran", sans-serif', category: 'Indopak' },
  { name: 'Al Mushaf', value: '"Al Mushaf", serif', category: 'Indopak' },
  { name: 'PDMS Saleem Quran', value: '"PDMS Saleem Quran", serif', category: 'Indopak' }, // Added new font (assuming font family name)
  { name: 'PDMS Islamic', value: '"PDMS Islamic", serif', category: 'Indopak' }, // Added new font (assuming font family name)
  { name: 'Al Qalam Quran Majeed', value: '"Al Qalam Quran Majeed", serif', category: 'Indopak' }, // Added new font (assuming font family name)
<<<<<<< HEAD
  { name: 'Amiri Quran', value: '"Amiri Quran", serif', category: 'Uthmani' }, // Added new font (assuming font family name)
  { name: 'Noor E Huda', value: '"Noor E Huda", serif', category: 'Uthmani' },
  { name: 'Noor E Hedayet', value: '"Noor E Hedayet", serif', category: 'Uthmani' },
  { name: 'Noor E Hira', value: '"Noor E Hira", serif', category: 'Uthmani' },
=======
  { name: 'Amiri Quran', value: '"Amiri Quran", serif', category: 'Indopak' }, // Added new font (assuming font family name)
>>>>>>> f210504f
];

// Define default settings
const defaultSettings: Settings = {
  translationId: 20,
  arabicFontSize: 28,
  translationFontSize: 16,
  arabicFontFace: ARABIC_FONTS[0].value,
};

interface SettingsContextType {
  settings: Settings;
  setSettings: React.Dispatch<React.SetStateAction<Settings>>;
  arabicFonts: { name: string; value: string; category: string }[]; // Updated type to include category
  bookmarkedVerses: string[];
  toggleBookmark: (verseId: string) => void;
}

const SettingsContext = createContext<SettingsContextType | undefined>(undefined);

export const SettingsProvider = ({ children }: { children: React.ReactNode }) => {
  // Initialize settings with default values
  const [settings, setSettings] = useState<Settings>(defaultSettings);

  const [bookmarkedVerses, setBookmarkedVerses] = useState<string[]>([]);

  // Effect to load settings from localStorage on the client side after initial render
  useEffect(() => {
    if (typeof window !== 'undefined') {
      const savedSettings = localStorage.getItem('quranAppSettings');
      if (savedSettings) {
        try {
          setSettings(JSON.parse(savedSettings));
        } catch (error) {
          console.error('Error parsing settings from localStorage:', error);
          // Optionally, clear localStorage if corrupted
          // localStorage.removeItem('quranAppSettings');
        }
      }
      const savedBookmarks = localStorage.getItem('quranAppBookmarks');
      if (savedBookmarks) {
        try {
          setBookmarkedVerses(JSON.parse(savedBookmarks));
        } catch (error) {
          console.error('Error parsing bookmarks from localStorage:', error);
          // Optionally, clear localStorage if corrupted
          // localStorage.removeItem('quranAppBookmarks');
        }
      }
    }
  }, []); // Empty dependency array ensures this effect runs only once on mount

  // Effect to save settings to localStorage whenever they change
  useEffect(() => {
    if (typeof window !== 'undefined') {
      localStorage.setItem('quranAppSettings', JSON.stringify(settings));
    }
  }, [settings]);

  // Effect to save bookmarks to localStorage whenever they change
  useEffect(() => {
    if (typeof window !== 'undefined') {
      localStorage.setItem('quranAppBookmarks', JSON.stringify(bookmarkedVerses));
    }
  }, [bookmarkedVerses]);

  const toggleBookmark = (verseId: string) => {
    setBookmarkedVerses(prevBookmarks =>
      prevBookmarks.includes(verseId)
        ? prevBookmarks.filter(id => id !== verseId)
        : [...prevBookmarks, verseId]
    );
  };

  return (
    <SettingsContext.Provider value={{ settings, setSettings, arabicFonts: ARABIC_FONTS, bookmarkedVerses, toggleBookmark }}>
      {children}
    </SettingsContext.Provider>
  );
};

export const useSettings = () => {
  const ctx = useContext(SettingsContext);
  if (!ctx) throw new Error('useSettings must be used within SettingsProvider');
  return ctx;
};<|MERGE_RESOLUTION|>--- conflicted
+++ resolved
@@ -10,14 +10,10 @@
   { name: 'PDMS Saleem Quran', value: '"PDMS Saleem Quran", serif', category: 'Indopak' }, // Added new font (assuming font family name)
   { name: 'PDMS Islamic', value: '"PDMS Islamic", serif', category: 'Indopak' }, // Added new font (assuming font family name)
   { name: 'Al Qalam Quran Majeed', value: '"Al Qalam Quran Majeed", serif', category: 'Indopak' }, // Added new font (assuming font family name)
-<<<<<<< HEAD
   { name: 'Amiri Quran', value: '"Amiri Quran", serif', category: 'Uthmani' }, // Added new font (assuming font family name)
   { name: 'Noor E Huda', value: '"Noor E Huda", serif', category: 'Uthmani' },
   { name: 'Noor E Hedayet', value: '"Noor E Hedayet", serif', category: 'Uthmani' },
   { name: 'Noor E Hira', value: '"Noor E Hira", serif', category: 'Uthmani' },
-=======
-  { name: 'Amiri Quran', value: '"Amiri Quran", serif', category: 'Indopak' }, // Added new font (assuming font family name)
->>>>>>> f210504f
 ];
 
 // Define default settings
