'use client';
import { useState } from 'react';
import { FaTimes } from '@/app/components/common/SvgIcons';
import { useAudio, RepeatOptions } from '@/app/features/player/context/AudioContext';
<<<<<<< HEAD
import { RECITERS } from '@/lib/reciters';
=======
import { RECITERS } from '@/app/features/player/lib/reciters';
>>>>>>> afa48bec
import { useTranslation } from 'react-i18next';

interface AudioSettingsModalProps {
  isOpen: boolean;
  onClose: () => void;
}

export default function AudioSettingsModal({ isOpen, onClose }: AudioSettingsModalProps) {
  const [activeTab, setActiveTab] = useState<'repeat' | 'reciter'>('repeat');
  const { repeatOptions, setRepeatOptions, reciter, setReciter } = useAudio();
  const [search, setSearch] = useState('');
  const { t } = useTranslation();

  const handleChange = (field: keyof RepeatOptions, value: string | number) => {
    setRepeatOptions({ ...repeatOptions, [field]: value });
  };

  if (!isOpen) return null;

  return (
    <div className="fixed inset-0 z-50 flex items-center justify-center bg-black/50">
      <div className="w-full max-w-md rounded-lg bg-white dark:bg-[var(--background)] p-4 shadow-lg">
        <div className="mb-4 flex items-center justify-between">
          <div className="flex space-x-4">
            <button
              className={`pb-1 border-b-2 ${activeTab === 'repeat' ? 'border-teal-600 text-teal-600' : 'border-transparent'}`}
              onClick={() => setActiveTab('repeat')}
            >
              {t('repeat')}
            </button>
            <button
              className={`pb-1 border-b-2 ${activeTab === 'reciter' ? 'border-teal-600 text-teal-600' : 'border-transparent'}`}
              onClick={() => setActiveTab('reciter')}
            >
              {t('reciter')}
            </button>
          </div>
          <button
            aria-label={t('close')}
            onClick={onClose}
            className="p-1 rounded hover:bg-gray-100 dark:hover:bg-gray-700 focus-visible:outline-none focus-visible:ring-2 focus-visible:ring-teal-500"
          >
            <FaTimes size={16} />
          </button>
        </div>
        {activeTab === 'repeat' ? (
          <div className="space-y-4">
            <div>
              <label className="block text-sm font-medium mb-1" htmlFor="repeat-mode">
                {t('mode')}
              </label>
              <select
                id="repeat-mode"
                value={repeatOptions.mode}
                onChange={(e) => handleChange('mode', e.target.value)}
                className="w-full border border-gray-300 dark:border-gray-600 rounded p-2 text-sm"
              >
                <option value="single">{t('single_verse')}</option>
                <option value="range">{t('verse_range')}</option>
                <option value="surah">{t('full_surah')}</option>
              </select>
            </div>
            {repeatOptions.mode !== 'surah' && (
              <div className="space-y-2">
                <div className="flex space-x-2">
                  <div className="flex-1">
                    <label className="block text-sm" htmlFor="repeat-start">
                      {t('start')}
                    </label>
                    <input
                      id="repeat-start"
                      type="number"
                      min={1}
                      value={repeatOptions.start}
                      onChange={(e) => handleChange('start', parseInt(e.target.value, 10))}
                      className="w-full border border-gray-300 dark:border-gray-600 rounded p-2 text-sm"
                    />
                  </div>
                  <div className="flex-1">
                    <label className="block text-sm" htmlFor="repeat-end">
                      {t('end')}
                    </label>
                    <input
                      id="repeat-end"
                      type="number"
                      min={repeatOptions.start}
                      value={repeatOptions.end}
                      onChange={(e) => handleChange('end', parseInt(e.target.value, 10))}
                      className="w-full border border-gray-300 dark:border-gray-600 rounded p-2 text-sm"
                    />
                  </div>
                </div>
                <div className="flex space-x-2">
                  <div className="flex-1">
                    <label className="block text-sm" htmlFor="repeat-playcount">
                      {t('play_count')}
                    </label>
                    <input
                      id="repeat-playcount"
                      type="number"
                      min={1}
                      value={repeatOptions.playCount}
                      onChange={(e) => handleChange('playCount', parseInt(e.target.value, 10))}
                      className="w-full border border-gray-300 dark:border-gray-600 rounded p-2 text-sm"
                    />
                  </div>
                  <div className="flex-1">
                    <label className="block text-sm" htmlFor="repeat-each">
                      {t('repeat_each')}
                    </label>
                    <input
                      id="repeat-each"
                      type="number"
                      min={1}
                      value={repeatOptions.repeatEach}
                      onChange={(e) => handleChange('repeatEach', parseInt(e.target.value, 10))}
                      className="w-full border border-gray-300 dark:border-gray-600 rounded p-2 text-sm"
                    />
                  </div>
                </div>
                <div>
                  <label className="block text-sm" htmlFor="repeat-delay">
                    {t('delay_seconds')}
                  </label>
                  <input
                    id="repeat-delay"
                    type="number"
                    min={0}
                    value={repeatOptions.delay}
                    onChange={(e) => handleChange('delay', parseInt(e.target.value, 10))}
                    className="w-full border border-gray-300 dark:border-gray-600 rounded p-2 text-sm"
                  />
                </div>
              </div>
            )}
            {repeatOptions.mode === 'surah' && (
              <p className="text-sm">{t('play_entire_surah_continuously')}</p>
            )}
          </div>
        ) : (
          <div className="space-y-4">
            <input
              type="text"
              placeholder={t('search_reciter')}
              value={search}
              onChange={(e) => setSearch(e.target.value)}
              className="w-full border border-gray-300 dark:border-gray-600 rounded p-2 text-sm"
            />
            <ul className="max-h-48 overflow-y-auto divide-y divide-gray-200 dark:divide-gray-700">
              {RECITERS.filter((r) => r.name.toLowerCase().includes(search.toLowerCase())).map(
                (r) => (
                  <li key={r.id}>
                    <button
                      onClick={() => setReciter(r)}
                      className={
                        'w-full text-left p-2 text-sm rounded hover:bg-gray-100 dark:hover:bg-gray-700 ' +
                        (reciter.id === r.id ? 'bg-teal-100 dark:bg-teal-800' : '')
                      }
                    >
                      {r.name}
                    </button>
                  </li>
                )
              )}
            </ul>
          </div>
        )}
      </div>
    </div>
  );
}<|MERGE_RESOLUTION|>--- conflicted
+++ resolved
@@ -2,11 +2,7 @@
 import { useState } from 'react';
 import { FaTimes } from '@/app/components/common/SvgIcons';
 import { useAudio, RepeatOptions } from '@/app/features/player/context/AudioContext';
-<<<<<<< HEAD
-import { RECITERS } from '@/lib/reciters';
-=======
 import { RECITERS } from '@/app/features/player/lib/reciters';
->>>>>>> afa48bec
 import { useTranslation } from 'react-i18next';
 
 interface AudioSettingsModalProps {
