--- conflicted
+++ resolved
@@ -1,19 +1,15 @@
 // app/components/Header.tsx
 'use client';
-import { FaSearch, FaBars, FaFontSetting } from './SvgIcons';
+import { FaSearch, FaBars } from './SvgIcons';
 import { useTranslation } from 'react-i18next';
-<<<<<<< HEAD
 import { useSidebar } from '@/app/context/SidebarContext';
+import { useState } from 'react';
+import { useRouter } from 'next/navigation';
+import { FaFont } from 'react-icons/fa'; // Using a different icon for clarity if FaFontSetting is custom
 
 const Header = () => {
   const { t } = useTranslation();
   const { setSurahListOpen, setSettingsOpen } = useSidebar();
-=======
-import { useState } from 'react';
-import { useRouter } from 'next/navigation';
-
-const Header = () => {
-  const { t } = useTranslation();
   const router = useRouter();
   const [query, setQuery] = useState('');
 
@@ -23,15 +19,15 @@
     }
   };
 
->>>>>>> b1d1af1c
   return (
-    // CHANGE: Adjusted background, padding, and grid layout for cleaner look
+    // Adjusted background, padding, and grid layout for cleaner look
     <header className="h-16 grid grid-cols-3 items-center px-4 sm:px-8 bg-white shadow-sm sticky top-0 z-30">
-      {/* Column 1: Title */}
+      {/* Column 1: Title & Surah List Toggle */}
       <div className="flex items-center gap-2">
         <button
           onClick={() => setSurahListOpen(true)}
           className="p-2 rounded-md hover:bg-gray-100 lg:hidden"
+          aria-label="Open Surah List"
         >
           <FaBars size={20} />
         </button>
@@ -41,7 +37,7 @@
       {/* Column 2: Centered Search Bar */}
       <div className="flex justify-center">
         <div className="relative w-full max-w-lg">
-          <FaSearch size={18} className="absolute left-4 top-1/2 -translate-y-1/2 text-gray-400" /> {/* Adjusted icon position */}
+          <FaSearch size={18} className="absolute left-4 top-1/2 -translate-y-1/2 text-gray-400" />
           <input
             type="text"
             placeholder={t('search_placeholder')}
@@ -49,7 +45,7 @@
             onChange={e => setQuery(e.target.value)}
             onKeyDown={handleKeyDown}
             className="w-full bg-gray-100 border border-gray-200 rounded-md py-2 px-10 focus:ring-1 focus:ring-teal-500 outline-none transition text-gray-700"
-          /> {/* Adjusted styles */}
+          />
         </div>
       </div>
 
@@ -58,8 +54,10 @@
         <button
           onClick={() => setSettingsOpen(true)}
           className="p-2 rounded-md hover:bg-gray-100 lg:hidden"
+          aria-label="Open Settings"
         >
-          <FaFontSetting size={20} />
+          {/* Assuming FaFontSetting was a custom icon, replaced with a standard one for this example */}
+          <FaFont size={20} />
         </button>
       </div>
     </header>
