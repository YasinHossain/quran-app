// app/components/Header.tsx
'use client';
import { FaSearch, FaBars } from './SvgIcons';
import { useTranslation } from 'react-i18next';
import { useSidebar } from '@/app/context/SidebarContext';
import { useState } from 'react';
import { useRouter } from 'next/navigation';
import { FaCog } from 'react-icons/fa';

const Header = () => {
  const { t } = useTranslation();
  const { setSurahListOpen, setSettingsOpen } = useSidebar();
  const router = useRouter();
  const [query, setQuery] = useState('');

  const handleKeyDown = (e: React.KeyboardEvent<HTMLInputElement>) => {
    if (e.key === 'Enter' && query.trim()) {
      router.push(`/features/search?query=${encodeURIComponent(query.trim())}`);
    }
  };

  return (
    // Adjusted background, padding, and grid layout for cleaner look
    <header className="h-16 grid grid-cols-3 items-center px-4 sm:px-8 bg-[var(--background)] text-[var(--foreground)] shadow-sm sticky top-0 z-30">
      {/* Column 1: Title & Surah List Toggle */}
      <div className="flex items-center gap-2">
        <button
          onClick={() => setSurahListOpen(true)}
          className="p-2 rounded-md hover:bg-gray-100 lg:hidden"
          aria-label="Open Surah List"
        >
          <FaBars size={20} />
        </button>
        <h1 className="text-xl font-semibold text-[var(--foreground)]">{t('title')}</h1>
      </div>

      {/* Column 2: Centered Search Bar */}
      <div className="flex justify-center">
        <div className="relative w-full max-w-lg">
          <FaSearch size={18} className="absolute left-4 top-1/2 -translate-y-1/2 text-gray-400" />
          <input
            type="text"
            placeholder={t('search_placeholder')}
            value={query}
            onChange={(e) => setQuery(e.target.value)}
            onKeyDown={handleKeyDown}
            className="w-full bg-gray-100 dark:bg-gray-800 border border-gray-200 dark:border-gray-600 rounded-md py-2 px-10 focus:ring-1 focus:ring-teal-500 outline-none transition text-gray-700 dark:text-gray-200"
          />
        </div>
      </div>

      {/* Column 3: Settings button */}
      <div className="flex justify-end">
        <button
          onClick={() => setSettingsOpen(true)}
<<<<<<< HEAD
          className="p-2 rounded-md hover:bg-gray-100 lg:hidden focus-visible:outline-none focus-visible:ring-2 focus-visible:ring-teal-500"
=======
          className="p-2 rounded-md hover:bg-gray-100"
>>>>>>> 8715408c
          aria-label="Open Settings"
        >
          <FaCog size={20} />
        </button>
      </div>
    </header>
  );
};

export default Header;<|MERGE_RESOLUTION|>--- conflicted
+++ resolved
@@ -53,11 +53,7 @@
       <div className="flex justify-end">
         <button
           onClick={() => setSettingsOpen(true)}
-<<<<<<< HEAD
           className="p-2 rounded-md hover:bg-gray-100 lg:hidden focus-visible:outline-none focus-visible:ring-2 focus-visible:ring-teal-500"
-=======
-          className="p-2 rounded-md hover:bg-gray-100"
->>>>>>> 8715408c
           aria-label="Open Settings"
         >
           <FaCog size={20} />
