--- conflicted
+++ resolved
@@ -124,7 +124,7 @@
     }
   }, []);
 
-  // Reset centering for inactive tabs when their selection changes, ensuring they re-center if switched to
+  // Reset centering for inactive tabs when their selection changes
   useEffect(() => {
     if (activeTab !== 'Surah') shouldCenterRef.current.Surah = true;
   }, [selectedSurahId, activeTab]);
@@ -141,24 +141,22 @@
   useLayoutEffect(() => {
     if (!scrollRef.current) return;
     const sidebar = scrollRef.current;
-
-    // Restore scroll position from sessionStorage first, then fallback to context state
     let top = 0;
-    if (activeTab === 'Surah')
+    if (activeTab === 'Surah') {
       top = Number(sessionStorage.getItem('surahScrollTop')) || surahScrollTop;
-    else if (activeTab === 'Juz')
+    } else if (activeTab === 'Juz') {
       top = Number(sessionStorage.getItem('juzScrollTop')) || juzScrollTop;
-    else if (activeTab === 'Page')
+    } else {
       top = Number(sessionStorage.getItem('pageScrollTop')) || pageScrollTop;
-
+    }
     sidebar.scrollTop = top;
 
-    // Center the active item if necessary
     const activeEl = sidebar.querySelector<HTMLElement>('[data-active="true"]');
     if (activeEl) {
       const sidebarRect = sidebar.getBoundingClientRect();
       const activeRect = activeEl.getBoundingClientRect();
-      const isOutside = activeRect.top < sidebarRect.top || activeRect.bottom > sidebarRect.bottom;
+      const isOutside =
+        activeRect.top < sidebarRect.top || activeRect.bottom > sidebarRect.bottom;
 
       if (shouldCenterRef.current[activeTab] && (top === 0 || isOutside)) {
         activeEl.scrollIntoView({ block: 'center' });
@@ -247,8 +245,8 @@
                       ? 'bg-white text-slate-900 shadow'
                       : 'bg-slate-700 text-white shadow'
                     : theme === 'light'
-                      ? 'text-slate-400 hover:text-slate-700'
-                      : 'text-slate-400 hover:text-white'
+                    ? 'text-slate-400 hover:text-slate-700'
+                    : 'text-slate-400 hover:text-white'
                 }`}
               >
                 {label}
@@ -286,11 +284,7 @@
               sessionStorage.setItem('pageScrollTop', String(top));
             }
           }}
-<<<<<<< HEAD
           className="flex-1 min-h-0 overflow-y-auto p-2"
-=======
-          className="flex-1 overflow-y-auto p-2"
->>>>>>> aef6d3aa
         >
           {activeTab === 'Surah' && (
             <ul className="space-y-2">
@@ -316,29 +310,21 @@
                         sessionStorage.setItem('surahScrollTop', String(scrollTop));
                         sessionStorage.setItem('skipCenterSurah', '1');
                       }}
-<<<<<<< HEAD
-                      className={`group flex items-center gap-3 rounded-xl px-4 py-3 transition transform hover:scale-[1.02] ${
-=======
                       className={`group flex items-center p-4 gap-4 rounded-xl transition transform hover:scale-[1.02] ${
->>>>>>> aef6d3aa
                         isActive
                           ? 'bg-teal-600 text-white shadow-lg shadow-teal-600/30'
                           : theme === 'light'
-                            ? 'bg-white shadow hover:bg-slate-50'
-                            : 'bg-slate-800 shadow hover:bg-slate-700'
+                          ? 'bg-white shadow hover:bg-slate-50'
+                          : 'bg-slate-800 shadow hover:bg-slate-700'
                       }`}
                     >
                       <div
-<<<<<<< HEAD
-                        className={`flex h-10 w-10 items-center justify-center rounded-xl font-bold text-lg shadow transition-colors ${
-=======
                         className={`w-12 h-12 flex items-center justify-center rounded-xl font-bold text-lg shadow transition-colors ${
->>>>>>> aef6d3aa
                           isActive
                             ? 'bg-white/20 text-white'
                             : theme === 'light'
-                              ? 'bg-gray-100 text-teal-600 group-hover:bg-teal-100'
-                              : 'bg-slate-700 text-teal-400 group-hover:bg-teal-600/20'
+                            ? 'bg-gray-100 text-teal-600 group-hover:bg-teal-100'
+                            : 'bg-slate-700 text-teal-400 group-hover:bg-teal-600/20'
                         }`}
                       >
                         {chapter.id}
@@ -349,8 +335,8 @@
                             isActive
                               ? 'text-white'
                               : theme === 'light'
-                                ? 'text-slate-700'
-                                : 'text-[var(--foreground)]'
+                              ? 'text-slate-700'
+                              : 'text-[var(--foreground)]'
                           }`}
                         >
                           {chapter.name_simple}
@@ -364,8 +350,8 @@
                           isActive
                             ? 'text-white'
                             : theme === 'light'
-                              ? 'text-gray-500 group-hover:text-teal-600'
-                              : 'text-gray-500 group-hover:text-teal-400'
+                            ? 'text-gray-500 group-hover:text-teal-600'
+                            : 'text-gray-500 group-hover:text-teal-400'
                         }`}
                       >
                         {chapter.name_arabic}
@@ -398,29 +384,21 @@
                         sessionStorage.setItem('juzScrollTop', String(scrollTop));
                         sessionStorage.setItem('skipCenterJuz', '1');
                       }}
-<<<<<<< HEAD
-                      className={`group flex items-center gap-3 rounded-xl px-4 py-3 transition transform hover:scale-[1.02] ${
-=======
                       className={`group flex items-center p-4 gap-4 rounded-xl transition transform hover:scale-[1.02] ${
->>>>>>> aef6d3aa
                         isActive
                           ? 'bg-teal-600 text-white shadow-lg shadow-teal-600/30'
                           : theme === 'light'
-                            ? 'bg-white shadow hover:bg-slate-50'
-                            : 'bg-slate-800 shadow hover:bg-slate-700'
+                          ? 'bg-white shadow hover:bg-slate-50'
+                          : 'bg-slate-800 shadow hover:bg-slate-700'
                       }`}
                     >
                       <div
-<<<<<<< HEAD
-                        className={`flex h-10 w-10 items-center justify-center rounded-xl font-bold text-lg shadow transition-colors ${
-=======
                         className={`w-12 h-12 flex items-center justify-center rounded-xl font-bold text-lg shadow transition-colors ${
->>>>>>> aef6d3aa
                           isActive
                             ? 'bg-white/20 text-white'
                             : theme === 'light'
-                              ? 'bg-gray-100 text-teal-600 group-hover:bg-teal-100'
-                              : 'bg-slate-700 text-teal-400 group-hover:bg-teal-600/20'
+                            ? 'bg-gray-100 text-teal-600 group-hover:bg-teal-100'
+                            : 'bg-slate-700 text-teal-400 group-hover:bg-teal-600/20'
                         }`}
                       >
                         {juz.number}
@@ -431,8 +409,8 @@
                             isActive
                               ? 'text-white'
                               : theme === 'light'
-                                ? 'text-slate-700'
-                                : 'text-[var(--foreground)]'
+                              ? 'text-slate-700'
+                              : 'text-[var(--foreground)]'
                           }`}
                         >
                           Juz {juz.number}
@@ -442,8 +420,8 @@
                             isActive
                               ? 'text-white/90'
                               : theme === 'light'
-                                ? 'text-slate-600'
-                                : 'text-slate-400'
+                              ? 'text-slate-600'
+                              : 'text-slate-400'
                           }`}
                         >
                           {juz.surahRange}
@@ -476,29 +454,21 @@
                         sessionStorage.setItem('pageScrollTop', String(scrollTop));
                         sessionStorage.setItem('skipCenterPage', '1');
                       }}
-<<<<<<< HEAD
-                      className={`group flex items-center gap-3 rounded-xl px-4 py-3 transition transform hover:scale-[1.02] ${
-=======
                       className={`group flex items-center p-4 gap-4 rounded-xl transition transform hover:scale-[1.02] ${
->>>>>>> aef6d3aa
                         isActive
                           ? 'bg-teal-600 text-white shadow-lg shadow-teal-600/30'
                           : theme === 'light'
-                            ? 'bg-white shadow hover:bg-slate-50'
-                            : 'bg-slate-800 shadow hover:bg-slate-700'
+                          ? 'bg-white shadow hover:bg-slate-50'
+                          : 'bg-slate-800 shadow hover:bg-slate-700'
                       }`}
                     >
                       <div
-<<<<<<< HEAD
-                        className={`flex h-10 w-10 items-center justify-center rounded-xl font-bold text-lg shadow transition-colors ${
-=======
                         className={`w-12 h-12 flex items-center justify-center rounded-xl font-bold text-lg shadow transition-colors ${
->>>>>>> aef6d3aa
                           isActive
                             ? 'bg-white/20 text-white'
                             : theme === 'light'
-                              ? 'bg-gray-100 text-teal-600 group-hover:bg-teal-100'
-                              : 'bg-slate-700 text-teal-400 group-hover:bg-teal-600/20'
+                            ? 'bg-gray-100 text-teal-600 group-hover:bg-teal-100'
+                            : 'bg-slate-700 text-teal-400 group-hover:bg-teal-600/20'
                         }`}
                       >
                         {p}
@@ -508,8 +478,8 @@
                           isActive
                             ? 'text-white'
                             : theme === 'light'
-                              ? 'text-slate-700'
-                              : 'text-[var(--foreground)]'
+                            ? 'text-slate-700'
+                            : 'text-[var(--foreground)]'
                         }`}
                       >
                         Page {p}
