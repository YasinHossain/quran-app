--- conflicted
+++ resolved
@@ -199,14 +199,9 @@
 
   return (
     <>
+      {/* This is the overlay for mobile view, which closes the sidebar when clicked. */}
       <div
-<<<<<<< HEAD
         className={`fixed inset-0 bg-black/30 z-40 md:hidden ${isSurahListOpen ? '' : 'hidden'}`}
-=======
-        className={`fixed inset-0 top-16 bg-black/30 z-10 md:hidden ${
-          isSurahListOpen ? '' : 'hidden'
-        }`}
->>>>>>> f5ae61cb
         role="button"
         tabIndex={0}
         onClick={() => setSurahListOpen(false)}
@@ -216,12 +211,9 @@
           }
         }}
       />
+      {/* This is the main sidebar container. */}
       <aside
-<<<<<<< HEAD
-        className={`fixed md:static top-0 bottom-0 left-0 w-[23rem] bg-[var(--background)] text-[var(--foreground)] flex flex-col shadow-lg pt-0 md:pt-16 z-50 md:z-10 md:h-full transform transition-transform duration-300 ${
-=======
-        className={`fixed md:static top-0 md:top-0 bottom-0 left-0 w-[23rem] bg-[var(--background)] text-[var(--foreground)] flex flex-col shadow-lg pt-16 md:pt-0 z-20 md:z-10 md:h-full transform transition-transform duration-300 ${
->>>>>>> f5ae61cb
+        className={`fixed md:static top-0 bottom-0 left-0 w-[23rem] bg-[var(--background)] text-[var(--foreground)] flex flex-col shadow-lg pt-16 md:pt-0 z-50 md:z-10 md:h-full transform transition-transform duration-300 ${
           isSurahListOpen ? 'translate-x-0' : '-translate-x-full md:translate-x-0'
         }`}
       >
