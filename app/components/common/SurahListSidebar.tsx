--- conflicted
+++ resolved
@@ -41,10 +41,7 @@
   const currentSurahId = Array.isArray(surahId) ? surahId[0] : surahId;
   const currentJuzId = Array.isArray(juzId) ? juzId[0] : juzId;
   const currentPageId = Array.isArray(pageId) ? pageId[0] : pageId;
-<<<<<<< HEAD
-=======
-
->>>>>>> 23ea5b96
+
   const [activeTab, setActiveTab] = useState<'Surah' | 'Juz' | 'Page'>(() => {
     if (currentJuzId) return 'Juz';
     if (currentPageId) return 'Page';
@@ -90,41 +87,6 @@
     pageScrollTop,
     setPageScrollTop,
   } = useSidebar();
-  const shouldCenterRef = useRef<Record<'Surah' | 'Juz' | 'Page', boolean>>({
-    Surah: true,
-    Juz: true,
-    Page: true,
-  });
-
-  useLayoutEffect(() => {
-    const surah = sessionStorage.getItem('skipCenterSurah') === '1';
-    const juz = sessionStorage.getItem('skipCenterJuz') === '1';
-    const page = sessionStorage.getItem('skipCenterPage') === '1';
-    if (surah) {
-      shouldCenterRef.current.Surah = false;
-      sessionStorage.removeItem('skipCenterSurah');
-    }
-    if (juz) {
-      shouldCenterRef.current.Juz = false;
-      sessionStorage.removeItem('skipCenterJuz');
-    }
-    if (page) {
-      shouldCenterRef.current.Page = false;
-      sessionStorage.removeItem('skipCenterPage');
-    }
-  }, []);
-
-  useEffect(() => {
-    if (activeTab !== 'Surah') shouldCenterRef.current.Surah = true;
-  }, [selectedSurahId, activeTab]);
-
-  useEffect(() => {
-    if (activeTab !== 'Juz') shouldCenterRef.current.Juz = true;
-  }, [selectedJuzId, activeTab]);
-
-  useEffect(() => {
-    if (activeTab !== 'Page') shouldCenterRef.current.Page = true;
-  }, [selectedPageId, activeTab]);
 
   // Centering flags per tab
   const shouldCenterRef = useRef<Record<'Surah' | 'Juz' | 'Page', boolean>>({
@@ -133,7 +95,7 @@
     Page: true,
   });
 
-  // ----- SESSION STORAGE SKIP-CENTER LOGIC -----
+  // Read sessionStorage to decide if we should skip centering on initial load
   useLayoutEffect(() => {
     const surahSkipped = sessionStorage.getItem('skipCenterSurah') === '1';
     const juzSkipped = sessionStorage.getItem('skipCenterJuz') === '1';
@@ -152,9 +114,8 @@
       sessionStorage.removeItem('skipCenterPage');
     }
   }, []);
-  // ---------------------------------------------
-
-  // Reset centering for inactive tabs when their selection changes
+
+  // Reset centering for inactive tabs when their selection changes, ensuring they re-center if switched to
   useEffect(() => {
     if (activeTab !== 'Surah') shouldCenterRef.current.Surah = true;
   }, [selectedSurahId, activeTab]);
@@ -167,12 +128,12 @@
     if (activeTab !== 'Page') shouldCenterRef.current.Page = true;
   }, [selectedPageId, activeTab]);
 
-  // Handle scroll & centering
+  // Handle scroll restoration and centering logic
   useLayoutEffect(() => {
     if (!sidebarRef.current) return;
     const sidebar = sidebarRef.current;
-<<<<<<< HEAD
-
+
+    // Restore scroll position from sessionStorage first, then fallback to context state
     let top = 0;
     if (activeTab === 'Surah')
       top = Number(sessionStorage.getItem('surahScrollTop')) || surahScrollTop;
@@ -183,11 +144,13 @@
 
     sidebar.scrollTop = top;
 
+    // Center the active item if necessary
     const activeEl = sidebar.querySelector<HTMLElement>('[data-active="true"]');
     if (activeEl) {
       const sidebarRect = sidebar.getBoundingClientRect();
       const activeRect = activeEl.getBoundingClientRect();
       const isOutside = activeRect.top < sidebarRect.top || activeRect.bottom > sidebarRect.bottom;
+      
       if (shouldCenterRef.current[activeTab] && (top === 0 || isOutside)) {
         activeEl.scrollIntoView({ block: 'center' });
       }
@@ -202,45 +165,14 @@
     selectedJuzId,
     selectedPageId,
   ]);
-=======
->>>>>>> 23ea5b96
-
-    // Restore previous scroll position
-    const scrollTop =
-      activeTab === 'Surah'
-        ? surahScrollTop
-        : activeTab === 'Juz'
-        ? juzScrollTop
-        : pageScrollTop;
-    sidebar.scrollTop = scrollTop;
-
-    // Center active item if needed
-    const activeEl = sidebar.querySelector<HTMLElement>('[data-active="true"]');
-    if (activeEl) {
-      const { top: sbTop, bottom: sbBottom } = sidebar.getBoundingClientRect();
-      const { top: elTop, bottom: elBottom } = activeEl.getBoundingClientRect();
-      const isOutside = elTop < sbTop || elBottom > sbBottom;
-      if (shouldCenterRef.current[activeTab] && (scrollTop === 0 || isOutside)) {
-        activeEl.scrollIntoView({ block: 'center' });
-      }
-    }
-    shouldCenterRef.current[activeTab] = false;
-  }, [
-    activeTab,
-    surahScrollTop,
-    juzScrollTop,
-    pageScrollTop,
-    selectedSurahId,
-    selectedJuzId,
-    selectedPageId,
-  ]);
-
-  // Filtering lists
+  
+  // Filtering lists based on search term
   const filteredChapters = useMemo(
     () =>
-      chapters.filter((c) =>
-        c.name_simple.toLowerCase().includes(searchTerm.toLowerCase()) ||
-        c.id.toString().includes(searchTerm)
+      chapters.filter(
+        (c) =>
+          c.name_simple.toLowerCase().includes(searchTerm.toLowerCase()) ||
+          c.id.toString().includes(searchTerm)
       ),
     [chapters, searchTerm]
   );
@@ -253,17 +185,10 @@
     [pages, searchTerm]
   );
 
-<<<<<<< HEAD
   const TABS: { key: 'Surah' | 'Juz' | 'Page'; label: string }[] = [
     { key: 'Surah', label: t('surah_tab') },
     { key: 'Juz', label: t('juz_tab') },
     { key: 'Page', label: t('page_tab') },
-=======
-  const TABS = [
-    { key: 'Surah' as const, label: t('surah_tab') },
-    { key: 'Juz' as const, label: t('juz_tab') },
-    { key: 'Page' as const, label: t('page_tab') },
->>>>>>> 23ea5b96
   ];
 
   return (
@@ -285,9 +210,16 @@
         ref={sidebarRef}
         onScroll={() => {
           const top = sidebarRef.current?.scrollTop ?? 0;
-          if (activeTab === 'Surah') setSurahScrollTop(top);
-          else if (activeTab === 'Juz') setJuzScrollTop(top);
-          else setPageScrollTop(top);
+          if (activeTab === 'Surah') {
+            setSurahScrollTop(top);
+            sessionStorage.setItem('surahScrollTop', String(top));
+          } else if (activeTab === 'Juz') {
+            setJuzScrollTop(top);
+            sessionStorage.setItem('juzScrollTop', String(top));
+          } else {
+            setPageScrollTop(top);
+            sessionStorage.setItem('pageScrollTop', String(top));
+          }
         }}
         className={`fixed md:static inset-y-0 left-0 w-[23rem] h-full overflow-y-auto bg-[var(--background)] text-[var(--foreground)] flex flex-col shadow-lg z-50 md:z-10 transform transition-transform duration-300 ${
           isSurahListOpen ? 'translate-x-0' : '-translate-x-full md:translate-x-0'
@@ -298,27 +230,19 @@
             className={`flex items-center p-1 rounded-full ${{
               light: 'bg-gray-100',
               dark: 'bg-slate-800/60',
-            }[theme]}`
-          }
+            }[theme]}`}
           >
             {TABS.map(({ key, label }) => (
               <button
                 key={key}
                 onClick={() => {
-                  // save current scroll
                   const top = sidebarRef.current?.scrollTop ?? 0;
                   if (activeTab === 'Surah') setSurahScrollTop(top);
                   else if (activeTab === 'Juz') setJuzScrollTop(top);
-<<<<<<< HEAD
-                  else if (activeTab === 'Page') setPageScrollTop(top);
-                  shouldCenterRef.current[tab.key] = true;
-                  setActiveTab(tab.key);
-=======
                   else setPageScrollTop(top);
 
                   shouldCenterRef.current[key] = true;
                   setActiveTab(key);
->>>>>>> 23ea5b96
                 }}
                 className={`w-1/3 px-4 py-2 text-sm font-semibold rounded-full transition-colors ${
                   activeTab === key
@@ -363,11 +287,9 @@
                       const firstPage = chapter.pages?.[0] ?? 1;
                       setSelectedPageId(String(firstPage));
                       setSelectedJuzId(String(getJuzByPage(firstPage)));
-                      setSurahScrollTop(sidebarRef.current?.scrollTop ?? 0);
-<<<<<<< HEAD
-                      shouldCenterRef.current.Surah = false;
-=======
->>>>>>> 23ea5b96
+                      const scrollTop = sidebarRef.current?.scrollTop ?? 0;
+                      setSurahScrollTop(scrollTop);
+                      sessionStorage.setItem('surahScrollTop', String(scrollTop));
                       sessionStorage.setItem('skipCenterSurah', '1');
                     }}
                     className={`group flex items-center p-4 gap-4 rounded-xl transition transform hover:scale-[1.02] ${
@@ -420,11 +342,9 @@
                       setSelectedPageId(String(page));
                       const chap = getSurahByPage(page, chapters);
                       if (chap) setSelectedSurahId(String(chap.id));
-                      setJuzScrollTop(sidebarRef.current?.scrollTop ?? 0);
-<<<<<<< HEAD
-                      shouldCenterRef.current.Juz = false;
-=======
->>>>>>> 23ea5b96
+                      const scrollTop = sidebarRef.current?.scrollTop ?? 0;
+                      setJuzScrollTop(scrollTop);
+                      sessionStorage.setItem('juzScrollTop', String(scrollTop));
                       sessionStorage.setItem('skipCenterJuz', '1');
                     }}
                     className={`group flex items-center p-4 gap-4 rounded-xl transition transform hover:scale-[1.02] ${
@@ -468,11 +388,9 @@
                       setSelectedJuzId(String(getJuzByPage(p)));
                       const chap = getSurahByPage(p, chapters);
                       if (chap) setSelectedSurahId(String(chap.id));
-                      setPageScrollTop(sidebarRef.current?.scrollTop ?? 0);
-<<<<<<< HEAD
-                      shouldCenterRef.current.Page = false;
-=======
->>>>>>> 23ea5b96
+                      const scrollTop = sidebarRef.current?.scrollTop ?? 0;
+                      setPageScrollTop(scrollTop);
+                      sessionStorage.setItem('pageScrollTop', String(scrollTop));
                       sessionStorage.setItem('skipCenterPage', '1');
                     }}
                     className={`group flex items-center p-4 gap-4 rounded-xl transition transform hover:scale-[1.02] ${
