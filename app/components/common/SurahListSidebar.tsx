--- conflicted
+++ resolved
@@ -1,4 +1,3 @@
-// app/components/common/SurahListSidebar.tsx
 'use client';
 import React, { useState, useMemo, useEffect, useRef } from 'react';
 import { motion } from 'framer-motion';
@@ -24,12 +23,12 @@
   const juzs = useMemo(() => Array.from({ length: 30 }, (_, i) => i + 1), []);
   const pages = useMemo(() => Array.from({ length: 604 }, (_, i) => i + 1), []);
   const [searchTerm, setSearchTerm] = useState('');
-  const [activeTab, setActiveTab] = useState('Surah'); // Canonical state: 'Surah', 'Juz', 'Page'
+  const [activeTab, setActiveTab] = useState('Surah'); // 'Surah', 'Juz', 'Page'
   const { surahId, juzId, pageId } = useParams();
   const currentSurahId = Array.isArray(surahId) ? surahId[0] : surahId;
   const currentJuzId = Array.isArray(juzId) ? juzId[0] : juzId;
   const currentPageId = Array.isArray(pageId) ? pageId[0] : pageId;
-  const { theme } = useTheme(); // Use the useTheme hook
+  const { theme } = useTheme();
 
   const [selectedSurahId, setSelectedSurahId] = useState<string | null>(currentSurahId ?? null);
   const [selectedJuzId, setSelectedJuzId] = useState<string | null>(currentJuzId ?? null);
@@ -45,19 +44,15 @@
     if (currentPageId) setSelectedPageId(currentPageId);
   }, [currentPageId]);
 
-  // Ref for the sidebar container
   const sidebarRef = useRef<HTMLElement>(null);
 
-  // --- MERGED AND CORRECTED SECTION ---
   const { isSurahListOpen, setSurahListOpen } = useSidebar();
 
-  // Effect to set the active tab based on the current route parameters
   useEffect(() => {
     if (juzId) setActiveTab('Juz');
     else if (pageId) setActiveTab('Page');
     else if (surahId) setActiveTab('Surah');
   }, [juzId, pageId, surahId]);
-  // --- END MERGED AND CORRECTED SECTION ---
 
   const filteredChapters = useMemo(
     () =>
@@ -77,7 +72,6 @@
     [pages, searchTerm]
   );
 
-  // Tab configuration for consistent state management
   const TABS = [
     { key: 'Surah', label: t('surah_tab') },
     { key: 'Juz', label: t('juz_tab') },
@@ -100,7 +94,7 @@
       />
       {/* Sidebar */}
       <aside
-        ref={sidebarRef} // Assign the ref to the aside element
+        ref={sidebarRef}
         className={`fixed md:static inset-y-0 left-0 w-[23rem] h-full overflow-y-auto overflow-x-hidden bg-[var(--background)] text-[var(--foreground)] flex flex-col flex-shrink-0 shadow-[5px_0px_15px_-5px_rgba(0,0,0,0.05)] z-50 md:z-10 transition-transform duration-300 ${isSurahListOpen ? 'translate-x-0' : '-translate-x-full'} md:translate-x-0`}
       >
         <div className="p-4 border-b border-[var(--border-color)]">
@@ -134,13 +128,10 @@
           </div>
         </div>
         <div className="flex-grow overflow-y-auto p-2 homepage-scrollable-area">
-          {' '}
-          {/* Added homepage-scrollable-area class */}
           {activeTab === 'Surah' && (
             <nav className="space-y-2">
               {filteredChapters.map((chapter) => {
                 const isSelected = selectedSurahId === String(chapter.id);
-
                 return (
                   <MotionLink
                     layout
@@ -154,16 +145,11 @@
                   >
                     <div
                       className={`w-12 h-12 flex items-center justify-center rounded-xl font-bold text-lg transition-colors shadow ${
-<<<<<<< HEAD
-                        isActive
-                          ? 'bg-white text-emerald-600'
-=======
                         isSelected
                           ? 'bg-white/20 text-white'
->>>>>>> 5864c0ac
-                          : theme === 'light'
-                            ? 'bg-gray-100 text-emerald-600 group-hover:bg-emerald-100'
-                            : 'bg-slate-700/50 text-emerald-400 group-hover:bg-emerald-500/20'
+                          : theme === 'light'
+                          ? 'bg-gray-100 text-emerald-600 group-hover:bg-emerald-100'
+                          : 'bg-slate-700/50 text-emerald-400 group-hover:bg-emerald-500/20'
                       }`}
                     >
                       <span>{chapter.id}</span>
@@ -212,11 +198,13 @@
                     className={`group flex items-center gap-4 p-4 rounded-xl cursor-pointer transition-[background-color,box-shadow] duration-300 ease-in-out ${isSelected ? 'bg-emerald-500 text-white shadow-lg shadow-emerald-500/30' : theme === 'light' ? 'bg-white hover:bg-slate-50' : 'bg-slate-800 hover:bg-slate-700'}`}
                   >
                     <div
-<<<<<<< HEAD
-                      className={`w-12 h-12 flex items-center justify-center rounded-xl font-bold text-lg transition-colors shadow ${isActive ? 'bg-white text-emerald-600' : theme === 'light' ? 'bg-gray-100 text-emerald-600 group-hover:bg-emerald-100' : 'bg-slate-700/50 text-emerald-400 group-hover:bg-emerald-500/20'}`}
-=======
-                      className={`w-12 h-12 flex items-center justify-center rounded-xl font-bold text-lg transition-colors shadow ${isSelected ? 'bg-white/20 text-white' : theme === 'light' ? 'bg-gray-100 text-emerald-600 group-hover:bg-emerald-100' : 'bg-slate-700/50 text-emerald-400 group-hover:bg-emerald-500/20'}`}
->>>>>>> 5864c0ac
+                      className={`w-12 h-12 flex items-center justify-center rounded-xl font-bold text-lg transition-colors shadow ${
+                        isSelected
+                          ? 'bg-white/20 text-white'
+                          : theme === 'light'
+                          ? 'bg-gray-100 text-emerald-600 group-hover:bg-emerald-100'
+                          : 'bg-slate-700/50 text-emerald-400 group-hover:bg-emerald-500/20'
+                      }`}
                     >
                       <span>{j}</span>
                     </div>
@@ -225,8 +213,8 @@
                         isSelected
                           ? 'text-white group-hover:text-white'
                           : theme === 'light'
-                            ? 'text-slate-700 group-hover:text-emerald-600'
-                            : 'text-[var(--foreground)] group-hover:text-emerald-400'
+                          ? 'text-slate-700 group-hover:text-emerald-600'
+                          : 'text-[var(--foreground)] group-hover:text-emerald-400'
                       }`}
                     >
                       Juz {j}
@@ -252,11 +240,13 @@
                     className={`group flex items-center gap-4 p-4 rounded-xl cursor-pointer transition-[background-color,box-shadow] duration-300 ease-in-out ${isSelected ? 'bg-emerald-500 text-white shadow-lg shadow-emerald-500/30' : theme === 'light' ? 'bg-white hover:bg-slate-50' : 'bg-slate-800 hover:bg-slate-700'}`}
                   >
                     <div
-<<<<<<< HEAD
-                      className={`w-12 h-12 flex items-center justify-center rounded-xl font-bold text-lg transition-colors shadow ${isActive ? 'bg-white text-emerald-600' : theme === 'light' ? 'bg-gray-100 text-emerald-600 group-hover:bg-emerald-100' : 'bg-slate-700/50 text-emerald-400 group-hover:bg-emerald-500/20'}`}
-=======
-                      className={`w-12 h-12 flex items-center justify-center rounded-xl font-bold text-lg transition-colors shadow ${isSelected ? 'bg-white/20 text-white' : theme === 'light' ? 'bg-gray-100 text-emerald-600 group-hover:bg-emerald-100' : 'bg-slate-700/50 text-emerald-400 group-hover:bg-emerald-500/20'}`}
->>>>>>> 5864c0ac
+                      className={`w-12 h-12 flex items-center justify-center rounded-xl font-bold text-lg transition-colors shadow ${
+                        isSelected
+                          ? 'bg-white/20 text-white'
+                          : theme === 'light'
+                          ? 'bg-gray-100 text-emerald-600 group-hover:bg-emerald-100'
+                          : 'bg-slate-700/50 text-emerald-400 group-hover:bg-emerald-500/20'
+                      }`}
                     >
                       <span>{p}</span>
                     </div>
@@ -265,8 +255,8 @@
                         isSelected
                           ? 'text-white group-hover:text-white'
                           : theme === 'light'
-                            ? 'text-slate-700 group-hover:text-emerald-600'
-                            : 'text-[var(--foreground)] group-hover:text-emerald-400'
+                          ? 'text-slate-700 group-hover:text-emerald-600'
+                          : 'text-[var(--foreground)] group-hover:text-emerald-400'
                       }`}
                     >
                       Page {p}
