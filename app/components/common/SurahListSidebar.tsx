'use client';
import React, { useState, useMemo, useEffect, useLayoutEffect, useRef } from 'react';
import { useTranslation } from 'react-i18next';
import Link from 'next/link';
import { useParams } from 'next/navigation';
import { FaSearch } from './SvgIcons';
import { Chapter } from '@/types';
import { getChapters } from '@/lib/api';
import useSWR from 'swr';
import { useSidebar } from '@/app/context/SidebarContext';
import { useTheme } from '@/app/context/ThemeContext';

const JUZ_START_PAGES = [
  1, 22, 42, 62, 82, 102, 121, 142, 162, 182, 201, 222, 242, 262, 282, 302, 322, 342, 362, 382, 402,
  422, 442, 462, 482, 502, 522, 542, 562, 582,
];

const getJuzByPage = (page: number) => {
  for (let i = JUZ_START_PAGES.length - 1; i >= 0; i--) {
    if (page >= JUZ_START_PAGES[i]) return i + 1;
  }
  return 1;
};

const getSurahByPage = (page: number, chapters: Chapter[]) =>
  chapters.find((c) => c.pages && page >= c.pages[0] && page <= c.pages[1]);

interface Props {
  initialChapters?: Chapter[];
}

const SurahListSidebar = ({ initialChapters = [] }: Props) => {
  const { t } = useTranslation();
  const { data } = useSWR('chapters', getChapters, { fallbackData: initialChapters });
  const chapters = useMemo(() => data || [], [data]);
  const juzs = useMemo(() => Array.from({ length: 30 }, (_, i) => i + 1), []);
  const pages = useMemo(() => Array.from({ length: 604 }, (_, i) => i + 1), []);
  const [searchTerm, setSearchTerm] = useState('');
  const { surahId, juzId, pageId } = useParams();
  const currentSurahId = Array.isArray(surahId) ? surahId[0] : surahId;
  const currentJuzId = Array.isArray(juzId) ? juzId[0] : juzId;
  const currentPageId = Array.isArray(pageId) ? pageId[0] : pageId;
  const [activeTab, setActiveTab] = useState<'Surah' | 'Juz' | 'Page'>(() => {
    if (currentJuzId) return 'Juz';
    if (currentPageId) return 'Page';
    return 'Surah';
  });
  const { theme } = useTheme();

  const [selectedSurahId, setSelectedSurahId] = useState<string | null>(currentSurahId ?? null);
  const [selectedJuzId, setSelectedJuzId] = useState<string | null>(currentJuzId ?? null);
  const [selectedPageId, setSelectedPageId] = useState<string | null>(currentPageId ?? null);

  useEffect(() => {
    if (currentSurahId) {
      setSelectedSurahId(currentSurahId);
      const chapter = chapters.find((c) => c.id === Number(currentSurahId));
      const page = chapter?.pages?.[0] ?? 1;
      setSelectedPageId(String(page));
      setSelectedJuzId(String(getJuzByPage(page)));
    } else if (currentJuzId) {
      setSelectedJuzId(currentJuzId);
      const page = JUZ_START_PAGES[Number(currentJuzId) - 1];
      setSelectedPageId(String(page));
      const chapter = getSurahByPage(page, chapters);
      if (chapter) setSelectedSurahId(String(chapter.id));
    } else if (currentPageId) {
      setSelectedPageId(currentPageId);
      const page = Number(currentPageId);
      setSelectedJuzId(String(getJuzByPage(page)));
      const chapter = getSurahByPage(page, chapters);
      if (chapter) setSelectedSurahId(String(chapter.id));
    }
  }, [currentSurahId, currentJuzId, currentPageId, chapters]);

  const sidebarRef = useRef<HTMLElement>(null);

  const {
    isSurahListOpen,
    setSurahListOpen,
    surahScrollTop,
    setSurahScrollTop,
    juzScrollTop,
    setJuzScrollTop,
    pageScrollTop,
    setPageScrollTop,
  } = useSidebar();
  const shouldCenterRef = useRef<Record<'Surah' | 'Juz' | 'Page', boolean>>({
    Surah: true,
    Juz: true,
    Page: true,
  });

<<<<<<< HEAD
  useLayoutEffect(() => {
    const surah = sessionStorage.getItem('skipCenterSurah') === '1';
    const juz = sessionStorage.getItem('skipCenterJuz') === '1';
    const page = sessionStorage.getItem('skipCenterPage') === '1';
    if (surah) {
      shouldCenterRef.current.Surah = false;
      sessionStorage.removeItem('skipCenterSurah');
    }
    if (juz) {
      shouldCenterRef.current.Juz = false;
      sessionStorage.removeItem('skipCenterJuz');
    }
    if (page) {
      shouldCenterRef.current.Page = false;
      sessionStorage.removeItem('skipCenterPage');
    }
  }, []);

=======
>>>>>>> 7ddae6aa
  useEffect(() => {
    shouldCenterRef.current[activeTab] = true;
  }, [activeTab]);

  useEffect(() => {
    if (activeTab !== 'Surah') shouldCenterRef.current.Surah = true;
  }, [selectedSurahId, activeTab]);

  useEffect(() => {
    if (activeTab !== 'Juz') shouldCenterRef.current.Juz = true;
  }, [selectedJuzId, activeTab]);

  useEffect(() => {
    if (activeTab !== 'Page') shouldCenterRef.current.Page = true;
  }, [selectedPageId, activeTab]);

  useLayoutEffect(() => {
    if (!sidebarRef.current) return;
    const sidebar = sidebarRef.current;

    let top = 0;
    if (activeTab === 'Surah') top = surahScrollTop;
    else if (activeTab === 'Juz') top = juzScrollTop;
    else if (activeTab === 'Page') top = pageScrollTop;

    sidebar.scrollTop = top;

    const activeEl = sidebar.querySelector<HTMLElement>('[data-active="true"]');
    if (activeEl) {
      const sidebarRect = sidebar.getBoundingClientRect();
      const activeRect = activeEl.getBoundingClientRect();
      const isOutside = activeRect.top < sidebarRect.top || activeRect.bottom > sidebarRect.bottom;
      if (shouldCenterRef.current[activeTab] && (top === 0 || isOutside)) {
        activeEl.scrollIntoView({ block: 'center' });
      }
    }
    shouldCenterRef.current[activeTab] = false;
  }, [
    activeTab,
    surahScrollTop,
    juzScrollTop,
    pageScrollTop,
    selectedSurahId,
    selectedJuzId,
    selectedPageId,
  ]);

  const filteredChapters = useMemo(
    () =>
      chapters.filter(
        (chapter) =>
          chapter.name_simple.toLowerCase().includes(searchTerm.toLowerCase()) ||
          chapter.id.toString().includes(searchTerm)
      ),
    [chapters, searchTerm]
  );
  const filteredJuzs = useMemo(
    () => juzs.filter((j) => j.toString().includes(searchTerm)),
    [juzs, searchTerm]
  );
  const filteredPages = useMemo(
    () => pages.filter((p) => p.toString().includes(searchTerm)),
    [pages, searchTerm]
  );

  const TABS: { key: 'Surah' | 'Juz' | 'Page'; label: string }[] = [
    { key: 'Surah', label: t('surah_tab') },
    { key: 'Juz', label: t('juz_tab') },
    { key: 'Page', label: t('page_tab') },
  ];

  return (
    <>
      {/* Overlay for mobile view */}
      <div
        className={`fixed inset-0 bg-black/30 z-40 md:hidden ${isSurahListOpen ? '' : 'hidden'}`}
        role="button"
        tabIndex={0}
        onClick={() => setSurahListOpen(false)}
        onKeyDown={(e) => {
          if (e.key === 'Escape' || e.key === 'Enter' || e.key === ' ') {
            setSurahListOpen(false);
          }
        }}
      />
      {/* Sidebar */}
      <aside
        ref={sidebarRef}
        onScroll={() => {
          const top = sidebarRef.current?.scrollTop ?? 0;
          if (activeTab === 'Surah') setSurahScrollTop(top);
          else if (activeTab === 'Juz') setJuzScrollTop(top);
          else if (activeTab === 'Page') setPageScrollTop(top);
        }}
        className={`fixed md:static inset-y-0 left-0 w-[23rem] h-full overflow-y-auto overflow-x-hidden bg-[var(--background)] text-[var(--foreground)] flex flex-col flex-shrink-0 shadow-[5px_0px_15px_-5px_rgba(0,0,0,0.05)] z-50 md:z-10 transition-transform duration-300 ${isSurahListOpen ? 'translate-x-0' : '-translate-x-full'} md:translate-x-0`}
      >
        <div className="p-4 border-b border-[var(--border-color)]">
          <div
            className={`flex items-center p-1 rounded-full ${theme === 'light' ? 'bg-gray-100' : 'bg-slate-800/60'}`}
          >
            {TABS.map((tab) => (
              <button
                key={tab.key}
                onClick={() => {
                  const top = sidebarRef.current?.scrollTop ?? 0;
                  if (activeTab === 'Surah') setSurahScrollTop(top);
                  else if (activeTab === 'Juz') setJuzScrollTop(top);
                  else if (activeTab === 'Page') setPageScrollTop(top);
                  setActiveTab(tab.key);
                }}
                className={`w-1/3 px-4 py-2 rounded-full text-sm font-semibold transition-colors ${activeTab === tab.key ? (theme === 'light' ? 'bg-white shadow text-slate-900' : 'bg-slate-700 text-white shadow') : theme === 'light' ? 'text-slate-400 hover:text-slate-700' : 'text-slate-400 hover:text-white'}`}
              >
                {tab.label}
              </button>
            ))}
          </div>
        </div>
        <div className="p-4 border-b border-[var(--border-color)]">
          <div className="relative">
            <FaSearch
              size={16}
              className="absolute left-3 top-1/2 -translate-y-1/2 text-gray-400"
            />
            <input
              type="text"
              placeholder={t('search_surah')}
              value={searchTerm}
              onChange={(e) => setSearchTerm(e.target.value)}
              className="w-full bg-[var(--background)] border border-gray-200/80 dark:border-gray-600 rounded-lg py-2 pl-9 pr-3 focus:ring-2 focus:ring-teal-500 outline-none transition"
            />
          </div>
        </div>
        <div className="flex-grow overflow-y-auto p-2 homepage-scrollable-area">
          {activeTab === 'Surah' && (
            <nav className="space-y-2">
              {filteredChapters.map((chapter) => {
                const isSelected = selectedSurahId === String(chapter.id);
                return (
                  <Link
                    href={`/features/surah/${chapter.id}`}
                    scroll={false}
                    key={chapter.id}
                    data-active={isSelected}
                    onClick={() => {
                      const page = chapter.pages?.[0] ?? 1;
                      setSelectedSurahId(String(chapter.id));
                      setSelectedPageId(String(page));
                      setSelectedJuzId(String(getJuzByPage(page)));
                      setSurahScrollTop(sidebarRef.current?.scrollTop ?? 0);
                      shouldCenterRef.current.Surah = false;
                      sessionStorage.setItem('skipCenterSurah', '1');
                    }}
                    className={`group flex items-center gap-4 p-4 rounded-xl cursor-pointer transform hover:scale-[1.02] transition-[background-color,box-shadow,transform] duration-300 ease-in-out ${isSelected ? 'bg-emerald-500 text-white shadow-lg shadow-emerald-500/30' : theme === 'light' ? 'bg-white hover:bg-slate-50' : 'bg-slate-800 hover:bg-slate-700'}`}
                  >
                    <div
                      className={`w-12 h-12 flex items-center justify-center rounded-xl font-bold text-lg transition-colors shadow ${
                        isSelected
                          ? 'bg-white/20 text-white'
                          : theme === 'light'
                            ? 'bg-gray-100 text-emerald-600 group-hover:bg-emerald-100'
                            : 'bg-slate-700/50 text-emerald-400 group-hover:bg-emerald-500/20'
                      }`}
                    >
                      <span>{chapter.id}</span>
                    </div>
                    <div className="flex-grow">
                      <p
                        className={`font-bold ${
                          theme === 'light'
                            ? 'text-slate-700 group-hover:text-emerald-600'
                            : 'text-[var(--foreground)] group-hover:text-emerald-400'
                        } ${isSelected ? 'text-white group-hover:text-white' : ''}`}
                      >
                        {chapter.name_simple}
                      </p>
                      <p className={`text-xs ${isSelected ? 'text-white' : 'text-gray-500'}`}>
                        {chapter.revelation_place} • {chapter.verses_count} verses
                      </p>
                    </div>
                    <p
                      className={`font-amiri text-xl font-bold ${
                        theme === 'light'
                          ? 'text-gray-500 group-hover:text-emerald-600'
                          : 'text-gray-500 group-hover:text-emerald-400'
                      } ${isSelected ? 'text-white group-hover:text-white' : ''}`}
                    >
                      {chapter.name_arabic}
                    </p>
                  </Link>
                );
              })}
            </nav>
          )}
          {activeTab === 'Juz' && (
            <nav className="space-y-2">
              {filteredJuzs.map((j) => {
                const isSelected = selectedJuzId === String(j);
                return (
                  <Link
                    href={`/features/juz/${j}`}
                    scroll={false}
                    key={j}
                    data-active={isSelected}
                    onClick={() => {
                      setSelectedJuzId(String(j));
                      const page = JUZ_START_PAGES[j - 1];
                      setSelectedPageId(String(page));
                      const chapter = getSurahByPage(page, chapters);
                      if (chapter) setSelectedSurahId(String(chapter.id));
                      setJuzScrollTop(sidebarRef.current?.scrollTop ?? 0);
                      shouldCenterRef.current.Juz = false;
                      sessionStorage.setItem('skipCenterJuz', '1');
                    }}
                    className={`group flex items-center gap-4 p-4 rounded-xl cursor-pointer transform hover:scale-[1.02] transition-[background-color,box-shadow,transform] duration-300 ease-in-out ${isSelected ? 'bg-emerald-500 text-white shadow-lg shadow-emerald-500/30' : theme === 'light' ? 'bg-white hover:bg-slate-50' : 'bg-slate-800 hover:bg-slate-700'}`}
                  >
                    <div
                      className={`w-12 h-12 flex items-center justify-center rounded-xl font-bold text-lg transition-colors shadow ${
                        isSelected
                          ? 'bg-white/20 text-white'
                          : theme === 'light'
                            ? 'bg-gray-100 text-emerald-600 group-hover:bg-emerald-100'
                            : 'bg-slate-700/50 text-emerald-400 group-hover:bg-emerald-500/20'
                      }`}
                    >
                      <span>{j}</span>
                    </div>
                    <p
                      className={`font-semibold ${
                        isSelected
                          ? 'text-white group-hover:text-white'
                          : theme === 'light'
                            ? 'text-slate-700 group-hover:text-emerald-600'
                            : 'text-[var(--foreground)] group-hover:text-emerald-400'
                      }`}
                    >
                      Juz {j}
                    </p>
                  </Link>
                );
              })}
            </nav>
          )}
          {activeTab === 'Page' && (
            <nav className="space-y-2">
              {filteredPages.map((p) => {
                const isSelected = selectedPageId === String(p);
                return (
                  <Link
                    href={`/features/page/${p}`}
                    scroll={false}
                    key={p}
                    data-active={isSelected}
                    onClick={() => {
                      setSelectedPageId(String(p));
                      setSelectedJuzId(String(getJuzByPage(p)));
                      const chapter = getSurahByPage(p, chapters);
                      if (chapter) setSelectedSurahId(String(chapter.id));
                      setPageScrollTop(sidebarRef.current?.scrollTop ?? 0);
                      shouldCenterRef.current.Page = false;
                      sessionStorage.setItem('skipCenterPage', '1');
                    }}
                    className={`group flex items-center gap-4 p-4 rounded-xl cursor-pointer transform hover:scale-[1.02] transition-[background-color,box-shadow,transform] duration-300 ease-in-out ${isSelected ? 'bg-emerald-500 text-white shadow-lg shadow-emerald-500/30' : theme === 'light' ? 'bg-white hover:bg-slate-50' : 'bg-slate-800 hover:bg-slate-700'}`}
                  >
                    <div
                      className={`w-12 h-12 flex items-center justify-center rounded-xl font-bold text-lg transition-colors shadow ${
                        isSelected
                          ? 'bg-white/20 text-white'
                          : theme === 'light'
                            ? 'bg-gray-100 text-emerald-600 group-hover:bg-emerald-100'
                            : 'bg-slate-700/50 text-emerald-400 group-hover:bg-emerald-500/20'
                      }`}
                    >
                      <span>{p}</span>
                    </div>
                    <p
                      className={`font-semibold ${
                        isSelected
                          ? 'text-white group-hover:text-white'
                          : theme === 'light'
                            ? 'text-slate-700 group-hover:text-emerald-600'
                            : 'text-[var(--foreground)] group-hover:text-emerald-400'
                      }`}
                    >
                      Page {p}
                    </p>
                  </Link>
                );
              })}
            </nav>
          )}
        </div>
      </aside>
    </>
  );
};

export default SurahListSidebar;<|MERGE_RESOLUTION|>--- conflicted
+++ resolved
@@ -91,7 +91,7 @@
     Page: true,
   });
 
-<<<<<<< HEAD
+  // ----- SESSION STORAGE SKIP-CENTER LOGIC -----
   useLayoutEffect(() => {
     const surah = sessionStorage.getItem('skipCenterSurah') === '1';
     const juz = sessionStorage.getItem('skipCenterJuz') === '1';
@@ -109,9 +109,8 @@
       sessionStorage.removeItem('skipCenterPage');
     }
   }, []);
-
-=======
->>>>>>> 7ddae6aa
+  // ---------------------------------------------
+
   useEffect(() => {
     shouldCenterRef.current[activeTab] = true;
   }, [activeTab]);
