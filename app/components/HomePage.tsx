--- conflicted
+++ resolved
@@ -201,8 +201,7 @@
 
   return (
     <>
-      {/* NOTE: The 'customStyles' constant is defined but not used. You might want to inject it into the page, for example by adding a <style> tag here. */}
-      {/* <style>{customStyles}</style> */}
+      <style>{customStyles}</style>
       <div className="min-h-screen w-full text-slate-800 dark:text-slate-200 bg-gradient-to-br from-cyan-50/20 via-white to-emerald-50/20 dark:bg-gray-900 dark:from-gray-900 dark:to-slate-900 overflow-x-hidden">
         <div className="absolute top-0 left-0 w-full h-full z-0">
           <div className="absolute top-[-10rem] right-[-10rem] w-72 h-72 bg-emerald-400/10 dark:bg-emerald-500/10 rounded-full filter blur-3xl opacity-50" />
@@ -212,7 +211,7 @@
 
         <div className="relative z-10 flex flex-col min-h-screen px-4 sm:px-6 lg:px-8">
           <header className="w-full py-4">
-            <nav className="flex justify-between items-center max-w-7xl mx-auto p-3 bg-white/50 dark:bg-slate-800/50 border border-white/60 dark:border-slate-700/60 rounded-2xl shadow-lg backdrop-blur-xl">
+            <nav className="flex justify-between items-center max-w-7xl mx-auto p-3 sm:p-4 bg-white/50 dark:bg-slate-800/50 border border-white/60 dark:border-slate-700/60 rounded-2xl shadow-lg backdrop-blur-xl">
               <h1 className="text-2xl font-bold tracking-wider text-slate-900 dark:text-white">Al Qur'an</h1>
               <button onClick={() => setTheme(theme === 'light' ? 'dark' : 'light')} className="p-2 bg-black/5 dark:bg-white/10 rounded-full hover:bg-black/10 dark:hover:bg-white/20 transition-colors">
                 {theme === 'light' ? <Moon className="w-5 h-5 text-slate-700" /> : <Sun className="w-5 h-5 text-yellow-400" />}
@@ -220,140 +219,6 @@
             </nav>
           </header>
 
-<<<<<<< HEAD
-        <div className="relative z-10 flex flex-col min-h-screen px-4 sm:px-6 lg:px-8">
-          <header className="w-full py-4">
-            <nav className="flex justify-between items-center max-w-7xl mx-auto p-3 sm:p-4 bg-white/50 dark:bg-slate-800/50 border border-white/60 dark:border-slate-700/60 rounded-2xl shadow-lg backdrop-blur-xl">
-              <h1 className="text-2xl font-bold tracking-wider text-slate-900 dark:text-white">Al Qur'an</h1>
-              <button onClick={() => setTheme(theme === 'light' ? 'dark' : 'light')} className="p-2 bg-black/5 dark:bg-white/10 rounded-full hover:bg-black/10 dark:hover:bg-white/20 transition-colors">
-                {theme === 'light' ? <Moon className="w-5 h-5 text-slate-700" /> : <Sun className="w-5 h-5 text-yellow-400" />}
-              </button>
-            </nav>
-          </header>
-
-          <main className="flex-grow flex flex-col items-center justify-center text-center pt-20 pb-10 px-4 sm:px-6 lg:px-8">
-            <div className="content-visibility-auto animate-fade-in-up">
-              <h2 className="text-5xl md:text-7xl font-bold tracking-tight bg-clip-text text-transparent bg-gradient-to-b from-slate-900 to-slate-600 dark:from-white dark:to-slate-400">
-                The Noble Qur'an
-              </h2>
-              <p className="mt-4 text-lg md:text-xl text-slate-600 dark:text-slate-400 max-w-2xl mx-auto">
-                Read! In the name of your Lord
-              </p>
-            </div>
-
-            <div className="mt-10 w-full max-w-xl mx-auto content-visibility-auto animate-fade-in-up animation-delay-200">
-              <div className="relative">
-                <input
-                  type="text"
-                  placeholder="What do you want to read?"
-                  value={searchQuery}
-                  onChange={(e) => setSearchQuery(e.target.value)}
-                  className="w-full px-4 sm:px-5 py-4 pr-12 text-lg bg-white/40 dark:bg-slate-800/40 border-white/20 dark:border-slate-700/50 rounded-xl backdrop-blur-md focus:ring-2 focus:ring-emerald-500 focus:outline-none transition-all shadow-lg placeholder:text-slate-500 dark:placeholder:text-slate-400"
-                />
-                <div className="absolute inset-y-0 right-0 flex items-center pr-3 sm:pr-4 text-slate-500 dark:text-slate-400">
-                  <Search className="w-6 h-6" />
-                </div>
-              </div>
-            </div>
-
-            <div className="mt-6 flex flex-wrap justify-center gap-3 content-visibility-auto animate-fade-in-up animation-delay-200">
-              {shortcutSurahs.map(name => (
-                <button key={name} className="px-4 sm:px-5 py-2 bg-white/40 dark:bg-slate-800/40 border border-white/50 dark:border-slate-700/50 rounded-full backdrop-blur-md hover:bg-white/60 dark:hover:bg-slate-700/60 hover:scale-105 transform transition-all duration-200 text-slate-700 dark:text-slate-300 font-medium shadow-sm hover:shadow-md">
-                  {name}
-                </button>
-              ))}
-            </div>
-
-            <div className="mt-12 w-full max-w-3xl p-4 sm:p-6 md:p-8 bg-white/30 dark:bg-slate-800/30 border border-white/50 dark:border-slate-700/50 rounded-2xl shadow-lg backdrop-blur-xl content-visibility-auto animate-fade-in-up animation-delay-400">
-              <p className="text-slate-500 dark:text-slate-400 mb-4 text-sm">Verse of the Day</p>
-              <h3 className="font-amiri text-3xl md:text-4xl text-emerald-600 dark:text-emerald-400 leading-relaxed text-right" dir="rtl">
-                فَإِنَّ مَعَ ٱلْعُسْرِ يُسْرًا
-              </h3>
-              <p className="mt-4 text-left text-slate-600 dark:text-slate-400 text-sm">"So, surely with hardship comes ease." - [Surah Ash-Sharh, 94:5]</p>
-            </div>
-          </main>
-
-          <section id="surahs" className="py-20 max-w-7xl mx-auto w-full px-4 sm:px-6 lg:px-8">
-            <div className="flex justify-between items-center mb-8 content-visibility-auto animate-fade-in-up animation-delay-600">
-              <h2 className="text-3xl font-bold dark:text-white">All Surahs</h2>
-              <div className="flex items-center bg-black/5 dark:bg-slate-800/60 p-1 sm:p-2 rounded-full">
-                <button onClick={() => setActiveTab('Surah')} className={`px-4 sm:px-5 py-2 rounded-full text-sm font-semibold transition-colors ${activeTab === 'Surah' ? 'bg-white dark:bg-slate-700 shadow' : 'text-slate-600 dark:text-slate-400 hover:text-slate-800 dark:hover:text-white'}`}>Surah</button>
-                <button onClick={() => setActiveTab('Juz')} className={`px-4 sm:px-5 py-2 rounded-full text-sm font-semibold transition-colors ${activeTab === 'Juz' ? 'bg-white dark:bg-slate-700 shadow' : 'text-slate-600 dark:text-slate-400 hover:text-slate-800 dark:hover:text-white'}`}>Juz</button>
-                <button onClick={() => setActiveTab('Page')} className={`px-4 sm:px-5 py-2 rounded-full text-sm font-semibold transition-colors ${activeTab === 'Page' ? 'bg-white dark:bg-slate-700 shadow' : 'text-slate-600 dark:text-slate-400 hover:text-slate-800 dark:hover:text-white'}`}>Page</button>
-              </div>
-            </div>
-
-            {activeTab === 'Surah' && (
-              <div className="grid grid-cols-1 sm:grid-cols-2 lg:grid-cols-3 gap-6">
-                {filteredSurahs.map((surah, index) => (
-                  <a
-                    href="#"
-                    key={surah.number}
-                    className="group p-4 sm:p-5 bg-white/40 dark:bg-slate-800/40 border border-white/50 dark:border-slate-700/50 rounded-2xl backdrop-blur-xl shadow-lg hover:shadow-xl hover:bg-white/60 dark:hover:bg-slate-700/60 hover:border-emerald-500/60 dark:hover:border-emerald-500/60 transition-all duration-300 content-visibility-auto animate-fade-in-up"
-                    style={{ animationDelay: `${600 + index * 15}ms` }}
-                  >
-                    <div className="flex items-center justify-between">
-                      <div className="flex items-center space-x-4">
-                        <div className="flex items-center justify-center w-12 h-12 bg-black/5 dark:bg-slate-700/50 rounded-xl text-emerald-600 dark:text-emerald-400 font-bold text-lg group-hover:bg-emerald-500/10 dark:group-hover:bg-emerald-500/20 transition-colors">
-                          {surah.number}
-                        </div>
-                        <div>
-                          <h3 className="font-semibold text-slate-800 dark:text-white text-lg">{surah.name}</h3>
-                          <p className="text-sm text-slate-500 dark:text-slate-400">{surah.meaning}</p>
-                        </div>
-                      </div>
-                      <div className="text-right">
-                        <p className="font-amiri text-2xl text-slate-600 dark:text-slate-300 group-hover:text-emerald-600 dark:group-hover:text-emerald-400 transition-colors">
-                          {surah.arabicName}
-                        </p>
-                        <p className="text-sm text-slate-500 dark:text-slate-400">{surah.verses} Verses</p>
-                      </div>
-                    </div>
-                  </a>
-                ))}
-              </div>
-            )}
-            {activeTab === 'Juz' && (
-              <div className="grid grid-cols-1 sm:grid-cols-2 lg:grid-cols-3 gap-6">
-                {allJuz.map((juz, index) => (
-                  <a
-                    href="#"
-                    key={juz.number}
-                    className="group p-4 sm:p-5 bg-white/40 dark:bg-slate-800/40 border border-white/50 dark:border-slate-700/50 rounded-2xl backdrop-blur-xl shadow-lg hover:shadow-xl hover:bg-white/60 dark:hover:bg-slate-700/60 hover:border-emerald-500/60 dark:hover:border-emerald-500/60 transition-all duration-300 content-visibility-auto animate-fade-in-up"
-                    style={{ animationDelay: `${100 + index * 15}ms` }}
-                  >
-                    <div className="flex items-center justify-between">
-                      <div className="flex items-center space-x-4">
-                        <div className="flex items-center justify-center w-12 h-12 bg-black/5 dark:bg-slate-700/50 rounded-xl text-emerald-600 dark:text-emerald-400 font-bold text-lg group-hover:bg-emerald-500/10 dark:group-hover:bg-emerald-500/20 transition-colors">
-                          {juz.number}
-                        </div>
-                        <div>
-                          <h3 className="font-semibold text-slate-800 dark:text-white text-lg">{juz.name}</h3>
-                          <p className="text-sm text-slate-500 dark:text-slate-400">{juz.surahRange}</p>
-                        </div>
-                      </div>
-                    </div>
-                  </a>
-                ))}
-              </div>
-            )}
-            {activeTab === 'Page' && (
-              <div className="text-center py-20 bg-white/30 dark:bg-slate-800/30 border border-white/50 dark:border-slate-700/50 rounded-2xl shadow-lg backdrop-blur-xl content-visibility-auto animate-fade-in-up">
-                <p className="text-slate-500 dark:text-slate-400 text-lg">Page view is not yet implemented.</p>
-              </div>
-            )}
-
-            {filteredSurahs.length === 0 && activeTab === 'Surah' && (
-              <div className="text-center py-10 col-span-full content-visibility-auto animate-fade-in-up">
-                <p className="text-slate-500 dark:text-slate-400">No Surahs found for your search.</p>
-              </div>
-            )}
-          </section>
-        </div>
-      </div>
-    </>
-  );
-=======
           <main className="flex-grow flex flex-col items-center justify-center text-center pt-20 pb-10">
             <div className="content-visibility-auto animate-fade-in-up">
               <h2 className="text-5xl md:text-7xl font-bold tracking-tight bg-clip-text text-transparent bg-gradient-to-b from-slate-900 to-slate-600 dark:from-white dark:to-slate-400">
@@ -371,9 +236,9 @@
                   placeholder="What do you want to read?"
                   value={searchQuery}
                   onChange={(e) => setSearchQuery(e.target.value)}
-                  className="w-full px-5 py-4 pr-12 text-lg bg-white/40 dark:bg-slate-800/40 border-white/20 dark:border-slate-700/50 rounded-xl backdrop-blur-md focus:ring-2 focus:ring-emerald-500 focus:outline-none transition-all shadow-lg placeholder:text-slate-500 dark:placeholder:text-slate-400"
+                  className="w-full px-4 sm:px-5 py-4 pr-12 text-lg bg-white/40 dark:bg-slate-800/40 border-white/20 dark:border-slate-700/50 rounded-xl backdrop-blur-md focus:ring-2 focus:ring-emerald-500 focus:outline-none transition-all shadow-lg placeholder:text-slate-500 dark:placeholder:text-slate-400"
                 />
-                <div className="absolute inset-y-0 right-0 flex items-center pr-4 text-slate-500 dark:text-slate-400">
+                <div className="absolute inset-y-0 right-0 flex items-center pr-3 sm:pr-4 text-slate-500 dark:text-slate-400">
                   <Search className="w-6 h-6" />
                 </div>
               </div>
@@ -381,13 +246,13 @@
 
             <div className="mt-6 flex flex-wrap justify-center gap-3 content-visibility-auto animate-fade-in-up animation-delay-200">
               {shortcutSurahs.map(name => (
-                <button key={name} className="px-5 py-2 bg-white/40 dark:bg-slate-800/40 border border-white/50 dark:border-slate-700/50 rounded-full backdrop-blur-md hover:bg-white/60 dark:hover:bg-slate-700/60 hover:scale-105 transform transition-all duration-200 text-slate-700 dark:text-slate-300 font-medium shadow-sm hover:shadow-md">
+                <button key={name} className="px-4 sm:px-5 py-2 bg-white/40 dark:bg-slate-800/40 border border-white/50 dark:border-slate-700/50 rounded-full backdrop-blur-md hover:bg-white/60 dark:hover:bg-slate-700/60 hover:scale-105 transform transition-all duration-200 text-slate-700 dark:text-slate-300 font-medium shadow-sm hover:shadow-md">
                   {name}
                 </button>
               ))}
             </div>
 
-            <div className="mt-12 w-full max-w-3xl p-6 md:p-8 bg-white/30 dark:bg-slate-800/30 border border-white/50 dark:border-slate-700/50 rounded-2xl shadow-lg backdrop-blur-xl content-visibility-auto animate-fade-in-up animation-delay-400">
+            <div className="mt-12 w-full max-w-3xl p-4 sm:p-6 md:p-8 bg-white/30 dark:bg-slate-800/30 border border-white/50 dark:border-slate-700/50 rounded-2xl shadow-lg backdrop-blur-xl content-visibility-auto animate-fade-in-up animation-delay-400">
               <p className="text-slate-500 dark:text-slate-400 mb-4 text-sm">Verse of the Day</p>
               <h3 className="font-amiri text-3xl md:text-4xl text-emerald-600 dark:text-emerald-400 leading-relaxed text-right" dir="rtl">
                 فَإِنَّ مَعَ ٱلْعُسْرِ يُسْرًا
@@ -399,10 +264,10 @@
           <section id="surahs" className="py-20 max-w-7xl mx-auto w-full">
             <div className="flex justify-between items-center mb-8 content-visibility-auto animate-fade-in-up animation-delay-600">
               <h2 className="text-3xl font-bold dark:text-white">All Surahs</h2>
-              <div className="flex items-center bg-black/5 dark:bg-slate-800/60 p-1 rounded-full">
-                <button onClick={() => setActiveTab('Surah')} className={`px-5 py-2 rounded-full text-sm font-semibold transition-colors ${activeTab === 'Surah' ? 'bg-white dark:bg-slate-700 shadow' : 'text-slate-600 dark:text-slate-400 hover:text-slate-800 dark:hover:text-white'}`}>Surah</button>
-                <button onClick={() => setActiveTab('Juz')} className={`px-5 py-2 rounded-full text-sm font-semibold transition-colors ${activeTab === 'Juz' ? 'bg-white dark:bg-slate-700 shadow' : 'text-slate-600 dark:text-slate-400 hover:text-slate-800 dark:hover:text-white'}`}>Juz</button>
-                <button onClick={() => setActiveTab('Page')} className={`px-5 py-2 rounded-full text-sm font-semibold transition-colors ${activeTab === 'Page' ? 'bg-white dark:bg-slate-700 shadow' : 'text-slate-600 dark:text-slate-400 hover:text-slate-800 dark:hover:text-white'}`}>Page</button>
+              <div className="flex items-center bg-black/5 dark:bg-slate-800/60 p-1 sm:p-2 rounded-full">
+                <button onClick={() => setActiveTab('Surah')} className={`px-4 sm:px-5 py-2 rounded-full text-sm font-semibold transition-colors ${activeTab === 'Surah' ? 'bg-white dark:bg-slate-700 shadow' : 'text-slate-600 dark:text-slate-400 hover:text-slate-800 dark:hover:text-white'}`}>Surah</button>
+                <button onClick={() => setActiveTab('Juz')} className={`px-4 sm:px-5 py-2 rounded-full text-sm font-semibold transition-colors ${activeTab === 'Juz' ? 'bg-white dark:bg-slate-700 shadow' : 'text-slate-600 dark:text-slate-400 hover:text-slate-800 dark:hover:text-white'}`}>Juz</button>
+                <button onClick={() => setActiveTab('Page')} className={`px-4 sm:px-5 py-2 rounded-full text-sm font-semibold transition-colors ${activeTab === 'Page' ? 'bg-white dark:bg-slate-700 shadow' : 'text-slate-600 dark:text-slate-400 hover:text-slate-800 dark:hover:text-white'}`}>Page</button>
               </div>
             </div>
 
@@ -412,7 +277,7 @@
                   <a
                     href="#"
                     key={surah.number}
-                    className="group p-5 bg-white/40 dark:bg-slate-800/40 border border-white/50 dark:border-slate-700/50 rounded-2xl backdrop-blur-xl shadow-lg hover:shadow-xl hover:bg-white/60 dark:hover:bg-slate-700/60 hover:border-emerald-500/60 dark:hover:border-emerald-500/60 transition-all duration-300 content-visibility-auto animate-fade-in-up"
+                    className="group p-4 sm:p-5 bg-white/40 dark:bg-slate-800/40 border border-white/50 dark:border-slate-700/50 rounded-2xl backdrop-blur-xl shadow-lg hover:shadow-xl hover:bg-white/60 dark:hover:bg-slate-700/60 hover:border-emerald-500/60 dark:hover:border-emerald-500/60 transition-all duration-300 content-visibility-auto animate-fade-in-up"
                     style={{ animationDelay: `${600 + index * 15}ms` }}
                   >
                     <div className="flex items-center justify-between">
@@ -432,7 +297,7 @@
                         <p className="text-sm text-slate-500 dark:text-slate-400">{surah.verses} Verses</p>
                       </div>
                     </div>
-  _                </a>
+                  </a>
                 ))}
               </div>
             )}
@@ -441,8 +306,8 @@
                 {allJuz.map((juz, index) => (
                   <a
                     href="#"
-            _       key={juz.number}
-                    className="group p-5 bg-white/40 dark:bg-slate-800/40 border border-white/50 dark:border-slate-700/50 rounded-2xl backdrop-blur-xl shadow-lg hover:shadow-xl hover:bg-white/60 dark:hover:bg-slate-700/60 hover:border-emerald-500/60 dark:hover:border-emerald-500/60 transition-all duration-300 content-visibility-auto animate-fade-in-up"
+                    key={juz.number}
+                    className="group p-4 sm:p-5 bg-white/40 dark:bg-slate-800/40 border border-white/50 dark:border-slate-700/50 rounded-2xl backdrop-blur-xl shadow-lg hover:shadow-xl hover:bg-white/60 dark:hover:bg-slate-700/60 hover:border-emerald-500/60 dark:hover:border-emerald-500/60 transition-all duration-300 content-visibility-auto animate-fade-in-up"
                     style={{ animationDelay: `${100 + index * 15}ms` }}
                   >
                     <div className="flex items-center justify-between">
@@ -476,5 +341,4 @@
       </div>
     </>
   );
->>>>>>> 81cc1396
 }