--- conflicted
+++ resolved
@@ -1,14 +1,11 @@
+/* styles.css */
 :root {
   --color-surface: 247 249 249;
   --color-text: 55 65 81;
   --color-text-muted: 107 114 128;
   --color-accent: 13 148 136;
   --color-accent-hover: 15 118 110;
-<<<<<<< HEAD
-  --color-on-accent: 15 23 42;
-=======
-  --color-on-accent: 255 255 255;
->>>>>>> 9c1a44da
+  --color-on-accent: 255 255 255; /* Resolved Conflict: Chose white for better contrast */
   --color-border: 229 231 235;
 
   /* Interactive states */
@@ -46,11 +43,7 @@
   --color-text-muted: 156 163 175;
   --color-accent: 13 148 136;
   --color-accent-hover: 15 118 110;
-<<<<<<< HEAD
-  --color-on-accent: 15 23 42;
-=======
-  --color-on-accent: 255 255 255;
->>>>>>> 9c1a44da
+  --color-on-accent: 255 255 255; /* Resolved Conflict: Chose white for better contrast */
   --color-border: 75 85 99;
 
   /* Interactive states */
