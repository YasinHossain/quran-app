:root {
  --color-background: 247 249 249;
  --color-surface: 255 255 255;
  --color-foreground: 55 65 81;
  --color-muted: 107 114 128;
  --color-accent: 13 148 136;
  --color-accent-hover: 15 118 110;
<<<<<<< HEAD
  --color-interactive: 241 245 249;
  --color-hover: 229 231 235;
=======
  --color-interactive: 243 244 246;
  --color-interactive-hover: 229 231 235;
>>>>>>> e4cad7f1
  --color-border: 229 231 235;
  --color-error: 220 38 38;
  --color-on-accent: 255 255 255;
}

.dark {
  --color-background: 26 32 44;
<<<<<<< HEAD
  --color-surface: 30 41 59;
=======
  --color-surface: 45 55 72;
>>>>>>> e4cad7f1
  --color-foreground: 209 213 219;
  --color-muted: 156 163 175;
  --color-accent: 13 148 136;
  --color-accent-hover: 15 118 110;
  --color-interactive: 55 65 81;
<<<<<<< HEAD
  --color-hover: 75 85 99;
=======
  --color-interactive-hover: 75 85 99;
>>>>>>> e4cad7f1
  --color-border: 75 85 99;
  --color-error: 248 113 113;
  --color-on-accent: 255 255 255;
}<|MERGE_RESOLUTION|>--- conflicted
+++ resolved
@@ -5,13 +5,8 @@
   --color-muted: 107 114 128;
   --color-accent: 13 148 136;
   --color-accent-hover: 15 118 110;
-<<<<<<< HEAD
-  --color-interactive: 241 245 249;
-  --color-hover: 229 231 235;
-=======
   --color-interactive: 243 244 246;
   --color-interactive-hover: 229 231 235;
->>>>>>> e4cad7f1
   --color-border: 229 231 235;
   --color-error: 220 38 38;
   --color-on-accent: 255 255 255;
@@ -19,21 +14,13 @@
 
 .dark {
   --color-background: 26 32 44;
-<<<<<<< HEAD
-  --color-surface: 30 41 59;
-=======
   --color-surface: 45 55 72;
->>>>>>> e4cad7f1
   --color-foreground: 209 213 219;
   --color-muted: 156 163 175;
   --color-accent: 13 148 136;
   --color-accent-hover: 15 118 110;
   --color-interactive: 55 65 81;
-<<<<<<< HEAD
-  --color-hover: 75 85 99;
-=======
   --color-interactive-hover: 75 85 99;
->>>>>>> e4cad7f1
   --color-border: 75 85 99;
   --color-error: 248 113 113;
   --color-on-accent: 255 255 255;
