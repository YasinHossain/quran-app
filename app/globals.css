--- conflicted
+++ resolved
@@ -133,7 +133,6 @@
   }
 }
 
-<<<<<<< HEAD
 /* ===== Component Base Styles ===== */
 .card {
   background: var(--card-background);
@@ -163,8 +162,6 @@
   transform: translateY(-1px);
 }
 
-=======
->>>>>>> ecb920c8
 /* ===== Custom Range Slider Styles ===== */
 input[type='range'] {
   -webkit-appearance: none;
