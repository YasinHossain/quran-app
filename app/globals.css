/* ===== Tailwind Import (Required for Tailwind classes) ===== */
@import 'tailwindcss';

:root {
  --background: #ffffff;
  --foreground: #374151;
  --border-color: #e5e7eb;
  --accent: #0d9488;
  --subtle-grey: #d1d5db;

  /* Missing variables that components need */
  --text-muted: #6b7280;
  --card-background: #ffffff;
  --hover-color: #f3f4f6;
  --success: #10b981;
  --warning: #f59e0b;
  --error: #ef4444;
<<<<<<< HEAD

  /* Semantic color variables for bookmarks */
  --bookmark-folder: #0d9488;
  --bookmark-pinned: #f59e0b;
  --bookmark-lastread: #6366f1;
  --bookmark-general: #10b981;
=======
>>>>>>> 0b7aeea4
}

[data-theme='dark'] {
  --background: #1a202c;
  --foreground: #d1d5db;
  --border-color: #4b5563;
  --accent: #0d9488;
  --subtle-grey: #4b5563;

  /* Dark mode versions */
  --text-muted: #9ca3af;
  --card-background: #374151;
  --hover-color: #4b5563;
  --success: #10b981;
  --warning: #f59e0b;
  --error: #ef4444;
<<<<<<< HEAD

  /* Dark semantic colors */
  --bookmark-folder: #14b8a6;
  --bookmark-pinned: #fbbf24;
  --bookmark-lastread: #818cf8;
  --bookmark-general: #34d399;
=======
>>>>>>> 0b7aeea4
}

@layer base {
  body {
    @apply bg-[var(--background)] text-[var(--foreground)];
    font-family: Inter, sans-serif;
    margin: 0;
    -webkit-font-smoothing: antialiased;
    -moz-osx-font-smoothing: grayscale;
  }

  p {
    line-height: 1.6;
    margin-bottom: 1rem;
  }

  p:last-child {
    margin-bottom: 0;
  }

  [lang='ar'] {
    font-family: var(--font-noto-sans-arabic);
  }

  [lang='bn'] {
    font-family: var(--font-noto-sans-bengali), 'Noto Sans Bengali', sans-serif !important;
  }
}

/* ===== Component Base Styles ===== */
<<<<<<< HEAD
@layer components {
  .qa-card {
    @apply bg-card-bg border border-border rounded-xl transition-all duration-200 ease-in-out hover:shadow-md;
  }
=======
.card {
  background: var(--card-background);
  border: 1px solid var(--border-color);
  border-radius: 0.75rem;
  transition: all 0.2s ease-in-out;
}

.card:hover {
  box-shadow:
    0 4px 6px -1px rgba(0, 0, 0, 0.1),
    0 2px 4px -1px rgba(0, 0, 0, 0.06);
}

.btn-primary {
  background: var(--accent);
  color: white;
  border: none;
  border-radius: 0.5rem;
  padding: 0.5rem 1rem;
  font-weight: 500;
  transition: all 0.2s ease-in-out;
}

.btn-primary:hover {
  background: #0f766e;
  transform: translateY(-1px);
}
>>>>>>> 0b7aeea4

  .qa-btn-primary {
    @apply bg-accent text-white border-none rounded-lg px-4 py-2 font-medium transition-all duration-200 ease-in-out hover:bg-teal-700 hover:-translate-y-px;
  }
}

/* ===== Custom Range Slider Styles ===== */
input[type='range'] {
  -webkit-appearance: none;
  appearance: none;
  width: 100%;
  height: 6px;
  border-radius: 5px;
  outline: none;
  background: linear-gradient(
    to right,
    var(--accent) var(--value-percent, 0%),
    var(--subtle-grey) var(--value-percent, 0%)
  );
}

input[type='range']::-webkit-slider-thumb {
  -webkit-appearance: none;
  appearance: none;
  width: 16px;
  height: 16px;
  background: var(--background);
  border: 2px solid var(--border-color);
  border-radius: 50%;
  cursor: pointer;
  margin-top: -5px;
  transition:
    background 0.3s,
    box-shadow 0.3s;
}

input[type='range']::-webkit-slider-thumb:hover {
  background: var(--accent);
  border-color: var(--accent);
}

/* ===== Custom Scrollbar Styles ===== */
/* Chrome, Edge, Safari */
::-webkit-scrollbar {
  width: 12px;
}

::-webkit-scrollbar-track {
  background: transparent;
}

::-webkit-scrollbar-thumb {
  background-color: #e5e7eb; /* Light grey for default */
  border-radius: 10px;
  border: 2px solid transparent;
  background-clip: content-box;
  transition: background-color 0.2s ease-in-out;
}

::-webkit-scrollbar-thumb:hover {
  background-color: #10b981; /* Emerald on hover */
}

/* Firefox */
* {
  scrollbar-width: thin;
  scrollbar-color: #e5e7eb transparent;
}

/* Hide scrollbar utility */
.scrollbar-hide {
  /* WebKit browsers */
  -ms-overflow-style: none !important; /* IE and Edge */
  scrollbar-width: none !important; /* Firefox */
}

.scrollbar-hide::-webkit-scrollbar {
  display: none !important; /* WebKit browsers */
  width: 0 !important;
  height: 0 !important;
}

.scrollbar-hide::-webkit-scrollbar-track {
  display: none !important;
}

.scrollbar-hide::-webkit-scrollbar-thumb {
  display: none !important;
}

/* ===== Enhanced Tafsir Content Styles ===== */
.tafsir-content {
  font-family: var(--font-noto-sans-bengali), 'Noto Sans Bengali', sans-serif;
  line-height: 2.3;
  color: var(--foreground);
  text-align: justify;
  word-spacing: normal;
  letter-spacing: 0.015em;
  font-feature-settings:
    'kern' 1,
    'liga' 1;
  -webkit-font-smoothing: antialiased;
  -moz-osx-font-smoothing: grayscale;
  font-weight: 400;
}

.tafsir-content p {
  margin-bottom: 1.8rem;
  text-indent: 1.5rem;
}

.tafsir-content p:first-child {
  text-indent: 0;
  font-weight: 600;
  margin-bottom: 2rem;
  font-size: 1.05em;
}

.tafsir-content p:last-child {
  margin-bottom: 0;
}

/* Arabic text within tafsir */
.tafsir-content [lang='ar'] {
  font-size: 1.1em;
  font-weight: 500;
  color: var(--accent);
  background: rgba(13, 148, 136, 0.08);
  padding: 0.25rem 0.5rem;
  border-radius: 0.375rem;
  margin: 0 0.25rem;
  display: inline-block;
  border: 1px solid rgba(13, 148, 136, 0.2);
}

/* Enhanced readability for Bengali text */
.tafsir-content [lang='bn'] {
  font-family: var(--font-noto-sans-bengali), 'Noto Sans Bengali', sans-serif !important;
  font-size: 1.02em;
  line-height: 2.4;
  font-weight: 400;
  font-feature-settings: 'kern' 1;
  -webkit-font-smoothing: antialiased;
  -moz-osx-font-smoothing: grayscale;
}

/* Quote-like styling for important sections */
.tafsir-content em,
.tafsir-content i {
  font-style: normal;
  font-weight: 500;
  color: var(--accent);
  position: relative;
}

/* Better spacing for long paragraphs */
.tafsir-content p + p {
  margin-top: 1.5rem;
}

/* Section breaks and emphasis */
.tafsir-content strong,
.tafsir-content b {
  font-weight: 700;
  color: var(--foreground);
  font-family: var(--font-libre-baskerville), serif;
}

/* Subtle drop cap effect for first paragraph */
.tafsir-content p:first-child::first-letter {
  font-size: 3em;
  line-height: 0.8;
  float: left;
  margin: 0.1em 0.1em 0 0;
  font-family: var(--font-libre-baskerville), serif;
  font-weight: 700;
  color: var(--accent);
}

/* Improved quote styling */
.tafsir-content blockquote {
  border-left: 4px solid var(--accent);
  padding-left: 1.5rem;
  margin: 2rem 0;
  font-style: italic;
  color: var(--foreground);
  opacity: 0.9;
}

/* Better paragraph transitions */
.tafsir-content p {
  transition: all 0.3s ease;
}

/* Dark theme adjustments */
[data-theme='dark'] .tafsir-content [lang='ar'] {
  background: rgba(13, 148, 136, 0.15);
  border-color: rgba(13, 148, 136, 0.3);
}

[data-theme='dark'] .tafsir-content p:first-child::first-letter {
  color: rgba(13, 148, 136, 0.9);
}

/* Ensure all tafsir content uses Noto Sans Bengali */
.tafsir-content * {
  font-family: var(--font-noto-sans-bengali), 'Noto Sans Bengali', sans-serif !important;
}

/* Override for Arabic text to maintain Arabic fonts */
.tafsir-content [lang='ar'] {
  font-family: var(--font-noto-sans-arabic), 'Noto Sans Arabic', serif !important;
}<|MERGE_RESOLUTION|>--- conflicted
+++ resolved
@@ -15,15 +15,12 @@
   --success: #10b981;
   --warning: #f59e0b;
   --error: #ef4444;
-<<<<<<< HEAD
 
   /* Semantic color variables for bookmarks */
   --bookmark-folder: #0d9488;
   --bookmark-pinned: #f59e0b;
   --bookmark-lastread: #6366f1;
   --bookmark-general: #10b981;
-=======
->>>>>>> 0b7aeea4
 }
 
 [data-theme='dark'] {
@@ -40,15 +37,12 @@
   --success: #10b981;
   --warning: #f59e0b;
   --error: #ef4444;
-<<<<<<< HEAD
 
   /* Dark semantic colors */
   --bookmark-folder: #14b8a6;
   --bookmark-pinned: #fbbf24;
   --bookmark-lastread: #818cf8;
   --bookmark-general: #34d399;
-=======
->>>>>>> 0b7aeea4
 }
 
 @layer base {
@@ -79,40 +73,10 @@
 }
 
 /* ===== Component Base Styles ===== */
-<<<<<<< HEAD
 @layer components {
   .qa-card {
     @apply bg-card-bg border border-border rounded-xl transition-all duration-200 ease-in-out hover:shadow-md;
   }
-=======
-.card {
-  background: var(--card-background);
-  border: 1px solid var(--border-color);
-  border-radius: 0.75rem;
-  transition: all 0.2s ease-in-out;
-}
-
-.card:hover {
-  box-shadow:
-    0 4px 6px -1px rgba(0, 0, 0, 0.1),
-    0 2px 4px -1px rgba(0, 0, 0, 0.06);
-}
-
-.btn-primary {
-  background: var(--accent);
-  color: white;
-  border: none;
-  border-radius: 0.5rem;
-  padding: 0.5rem 1rem;
-  font-weight: 500;
-  transition: all 0.2s ease-in-out;
-}
-
-.btn-primary:hover {
-  background: #0f766e;
-  transform: translateY(-1px);
-}
->>>>>>> 0b7aeea4
 
   .qa-btn-primary {
     @apply bg-accent text-white border-none rounded-lg px-4 py-2 font-medium transition-all duration-200 ease-in-out hover:bg-teal-700 hover:-translate-y-px;
