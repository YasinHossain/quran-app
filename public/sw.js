if (!self.define) {
  let e,
    a = {};
  const s = (s, c) => (
    (s = new URL(s + '.js', c).href),
    a[s] ||
      new Promise((a) => {
        if ('document' in self) {
          const e = document.createElement('script');
          ((e.src = s), (e.onload = a), document.head.appendChild(e));
        } else ((e = s), importScripts(s), a());
      }).then(() => {
        let e = a[s];
        if (!e) throw new Error(`Module ${s} didn’t register its module`);
        return e;
      })
  );
  self.define = (c, t) => {
    const f = e || ('document' in self ? document.currentScript.src : '') || location.href;
    if (a[f]) return;
    let i = {};
    const n = (e) => s(e, f),
      d = { module: { uri: f }, exports: i, require: n };
    a[f] = Promise.all(c.map((e) => d[e] || n(e))).then((e) => (t(...e), i));
  };
}
define(['./workbox-8232f3e4'], function (e) {
  'use strict';
  (importScripts(),
    self.skipWaiting(),
    e.clientsClaim(),
    e.precacheAndRoute(
      [
        { url: '/_next/app-build-manifest.json', revision: '85c88652bf758816e88fd8a863891142' },
        {
          url: '/_next/static/RocI0Z-EHyZqnwjdYuQ6Z/_buildManifest.js',
          revision: '8e67c07053ed5abf215693f8a4dcdf1d',
        },
        {
          url: '/_next/static/RocI0Z-EHyZqnwjdYuQ6Z/_ssgManifest.js',
          revision: 'b6652df95db52feb4daf4eca35380933',
        },
        { url: '/_next/static/chunks/218-1c1e084252c70698.js', revision: '1c1e084252c70698' },
        { url: '/_next/static/chunks/271-185df93ce6b2b224.js', revision: '185df93ce6b2b224' },
        { url: '/_next/static/chunks/305-c2618f8882fe75e5.js', revision: 'c2618f8882fe75e5' },
        { url: '/_next/static/chunks/349-379acf5b8efa2e9d.js', revision: '379acf5b8efa2e9d' },
        { url: '/_next/static/chunks/451-920147a83a86fa15.js', revision: '920147a83a86fa15' },
        { url: '/_next/static/chunks/4bd1b696-cf72ae8a39fa05aa.js', revision: 'cf72ae8a39fa05aa' },
        { url: '/_next/static/chunks/660-a7265c30cbf6995f.js', revision: 'a7265c30cbf6995f' },
        { url: '/_next/static/chunks/760-0b4604ab5308ee8b.js', revision: '0b4604ab5308ee8b' },
        { url: '/_next/static/chunks/783-00966938938693d5.js', revision: '00966938938693d5' },
        { url: '/_next/static/chunks/874-437a265a67d6cfee.js', revision: '437a265a67d6cfee' },
        { url: '/_next/static/chunks/8e1d74a4-3db8e00f4df3627d.js', revision: '3db8e00f4df3627d' },
        { url: '/_next/static/chunks/964-d6e2a37b7965f281.js', revision: 'd6e2a37b7965f281' },
        {
          url: '/_next/static/chunks/app/_not-found/page-dd8115defa1af443.js',
          revision: 'dd8115defa1af443',
        },
        {
          url: '/_next/static/chunks/app/dev/player/page-f66df22863c9e05d.js',
          revision: 'f66df22863c9e05d',
        },
        {
<<<<<<< HEAD
          url: '/_next/static/chunks/app/bookmarks/page-999f0065a2113899.js',
          revision: '999f0065a2113899',
        },
        {
          url: '/_next/static/chunks/app/layout-132f8d351a3dc573.js',
          revision: '132f8d351a3dc573',
        },
        {
          url: '/_next/static/chunks/app/search/page-cc58c354cf7e8dc2.js',
          revision: 'cc58c354cf7e8dc2',
        },
        {
          url: '/_next/static/chunks/app/surah/%5BsurahId%5D/page-48f6ad9453baef57.js',
          revision: '48f6ad9453baef57',
        },
        {
          url: '/_next/static/chunks/app/surah/layout-8294ba5ad7664ca4.js',
=======
          url: '/_next/static/chunks/app/features/bookmarks/page-999f0065a2113899.js',
          revision: '999f0065a2113899',
        },
        {
          url: '/_next/static/chunks/app/features/layout-132f8d351a3dc573.js',
          revision: '132f8d351a3dc573',
        },
        {
          url: '/_next/static/chunks/app/features/search/page-cc58c354cf7e8dc2.js',
          revision: 'cc58c354cf7e8dc2',
        },
        {
          url: '/_next/static/chunks/app/features/surah/%5BsurahId%5D/page-48f6ad9453baef57.js',
          revision: '48f6ad9453baef57',
        },
        {
          url: '/_next/static/chunks/app/features/surah/layout-8294ba5ad7664ca4.js',
>>>>>>> 20f7438e
          revision: '8294ba5ad7664ca4',
        },
        {
          url: '/_next/static/chunks/app/tafsir/%5BsurahId%5D/%5BayahId%5D/page-f718e95d089d0ac2.js',
          revision: 'f718e95d089d0ac2',
        },
        {
          url: '/_next/static/chunks/app/tafsir/layout-f6fa1dd66d67c73d.js',
          revision: 'f6fa1dd66d67c73d',
        },
        {
          url: '/_next/static/chunks/app/layout-70de103809406ae4.js',
          revision: '70de103809406ae4',
        },
        {
          url: '/_next/static/chunks/app/not-found-47479d18be1868e1.js',
          revision: '47479d18be1868e1',
        },
        { url: '/_next/static/chunks/app/page-2f71e3babf4b0c3f.js', revision: '2f71e3babf4b0c3f' },
        { url: '/_next/static/chunks/framework-306aa0968ce8efc5.js', revision: '306aa0968ce8efc5' },
        { url: '/_next/static/chunks/main-app-69496ec153f69d22.js', revision: '69496ec153f69d22' },
        { url: '/_next/static/chunks/main-fc8e413626f69d5d.js', revision: 'fc8e413626f69d5d' },
        {
          url: '/_next/static/chunks/pages/_app-0a0020ddd67f79cf.js',
          revision: '0a0020ddd67f79cf',
        },
        {
          url: '/_next/static/chunks/pages/_error-03529f2c21436739.js',
          revision: '03529f2c21436739',
        },
        {
          url: '/_next/static/chunks/polyfills-42372ed130431b0a.js',
          revision: '846118c33b2c0e922d7b3a7676f81f6f',
        },
        { url: '/_next/static/chunks/webpack-a9147a887d059fe3.js', revision: 'a9147a887d059fe3' },
        { url: '/_next/static/css/22a4425a9914c391.css', revision: '22a4425a9914c391' },
        { url: '/_next/static/css/702501e2c7eadf18.css', revision: '702501e2c7eadf18' },
        {
          url: '/_next/static/media/26a46d62cd723877-s.woff2',
          revision: 'befd9c0fdfa3d8a645d5f95717ed6420',
        },
        {
          url: '/_next/static/media/2aa11a72f7f24b58-s.woff2',
          revision: '59f5e86fb9b155bcc6b9f471dc05974c',
        },
        {
          url: '/_next/static/media/2ff41235783e9f59-s.woff2',
          revision: '504f344ddd04b780804b667819758b15',
        },
        {
          url: '/_next/static/media/383a65b63658737d-s.woff2',
          revision: '95c7afa0995f4164d947d5e5f7ba90ac',
        },
        {
          url: '/_next/static/media/40381518f67e6cb9-s.p.woff2',
          revision: 'b213487eeaf7ff79f0a9b0da8f7b5d80',
        },
        {
          url: '/_next/static/media/55c55f0601d81cf3-s.woff2',
          revision: '43828e14271c77b87e3ed582dbff9f74',
        },
        {
          url: '/_next/static/media/581909926a08bbc8-s.woff2',
          revision: 'f0b86e7c24f455280b8df606b89af891',
        },
        {
          url: '/_next/static/media/6ccbd08e2acf4dae-s.woff2',
          revision: 'd3a96a954d048c13d2d0c95f92164bce',
        },
        {
          url: '/_next/static/media/7935f04143b7b6d6-s.p.woff2',
          revision: '13c39dd48eebe67dbe01dd38a4c104c9',
        },
        {
          url: '/_next/static/media/7c89872b5a4cb391-s.p.ttf',
          revision: 'a0eaf4f9024ba05c091e59d5eaccccee',
        },
        {
          url: '/_next/static/media/851d6cda6be6295e-s.p.ttf',
          revision: '69b34d79c363d51a674283e1dee486d3',
        },
        {
          url: '/_next/static/media/85fe2766c5e6072a-s.woff2',
          revision: '5f044a14bdc1a4a3e3633447acdcfdf2',
        },
        {
          url: '/_next/static/media/8a6e4d7cd15e805a-s.woff2',
          revision: '9a5c38f3a645899507ef48f15b250310',
        },
        {
          url: '/_next/static/media/8e9860b6e62d6359-s.woff2',
          revision: '01ba6c2a184b8cba08b0d57167664d75',
        },
        {
          url: '/_next/static/media/97e0cb1ae144a2a9-s.woff2',
          revision: 'e360c61c5bd8d90639fd4503c829c2dc',
        },
        {
          url: '/_next/static/media/b99c66827c129d12-s.p.ttf',
          revision: 'f2303a7a5a192a743a836b7d0b62e2fc',
        },
        {
          url: '/_next/static/media/df0a9ae256c0569c-s.woff2',
          revision: 'd54db44de5ccb18886ece2fda72bdfe0',
        },
        {
          url: '/_next/static/media/e4af272ccee01ff0-s.p.woff2',
          revision: '65850a373e258f1c897a2b3d75eb74de',
        },
        { url: '/fonts/Al-Mushaf.ttf', revision: '71d8e66dd1fb38467c987c8cdc0df5bc' },
        { url: '/fonts/Amiri.ttf', revision: 'a0eaf4f9024ba05c091e59d5eaccccee' },
        { url: '/fonts/KFGQPC-Uthman-Taha-Bold.ttf', revision: '64c780e074cf8348345c01f1ed164dda' },
        { url: '/fonts/KFGQPC-Uthman-Taha.ttf', revision: '69b34d79c363d51a674283e1dee486d3' },
        { url: '/fonts/LICENSES.md', revision: 'fb87c6fb6f45a61127bbcf0632f3bcbe' },
        { url: '/fonts/Lateef.ttf', revision: 'ba23831aff320af49ce48ab2bc6940cb' },
        { url: '/fonts/Me-Quran.ttf', revision: 'a79b204e9c3055c77f0d81921bd881c2' },
        { url: '/fonts/Noor-e-Hira.ttf', revision: 'fc15ead22c59617db8e742e5283b6f88' },
        { url: '/fonts/Noto Nastaliq Urdu.ttf', revision: 'f2303a7a5a192a743a836b7d0b62e2fc' },
        { url: '/fonts/Noto-Naskh-Arabic.ttf', revision: 'aa48720b29f33603c87eb7eb8a0f49f7' },
        { url: '/fonts/PDMS-Saleem-Quran.ttf', revision: 'e588c0e97c9016f425c2d4a42a872246' },
        { url: '/fonts/Scheherazade-New.ttf', revision: 'c7b18d4456913580d2ae31b155767c37' },
        { url: '/locales/bn/common.json', revision: '4bd13f5e713e2b1a5453be36df996629' },
        { url: '/locales/en/common.json', revision: '1f7fea6a2b33f6d405edf2b8a39ea974' },
        { url: '/locales/en/player.json', revision: '6f6ba6b8da5c4d28e80a3ef15a18e7ea' },
      ],
      { ignoreURLParametersMatching: [] }
    ),
    e.cleanupOutdatedCaches(),
    e.registerRoute(
      '/',
      new e.NetworkFirst({
        cacheName: 'start-url',
        plugins: [
          {
            cacheWillUpdate: async ({ request: e, response: a, event: s, state: c }) =>
              a && 'opaqueredirect' === a.type
                ? new Response(a.body, { status: 200, statusText: 'OK', headers: a.headers })
                : a,
          },
        ],
      }),
      'GET'
    ),
    e.registerRoute(
      /^https:\/\/api\.quran\.com\/api\/v4\/(chapters|juzs|verses\/by_(chapter|juz|page))/,
      new e.NetworkFirst({
        cacheName: 'api-cache',
        plugins: [
          new e.ExpirationPlugin({ maxEntries: 100, maxAgeSeconds: 86400 }),
          new e.CacheableResponsePlugin({ statuses: [0, 200] }),
        ],
      }),
      'GET'
    ),
    e.registerRoute(
      /^\/fonts\/.*\.(?:woff2?|ttf|otf)$/,
      new e.CacheFirst({
        cacheName: 'font-cache',
        plugins: [
          new e.ExpirationPlugin({ maxEntries: 20, maxAgeSeconds: 31536e3 }),
          new e.CacheableResponsePlugin({ statuses: [0, 200] }),
        ],
      }),
      'GET'
    ));
});<|MERGE_RESOLUTION|>--- conflicted
+++ resolved
@@ -61,25 +61,6 @@
           revision: 'f66df22863c9e05d',
         },
         {
-<<<<<<< HEAD
-          url: '/_next/static/chunks/app/bookmarks/page-999f0065a2113899.js',
-          revision: '999f0065a2113899',
-        },
-        {
-          url: '/_next/static/chunks/app/layout-132f8d351a3dc573.js',
-          revision: '132f8d351a3dc573',
-        },
-        {
-          url: '/_next/static/chunks/app/search/page-cc58c354cf7e8dc2.js',
-          revision: 'cc58c354cf7e8dc2',
-        },
-        {
-          url: '/_next/static/chunks/app/surah/%5BsurahId%5D/page-48f6ad9453baef57.js',
-          revision: '48f6ad9453baef57',
-        },
-        {
-          url: '/_next/static/chunks/app/surah/layout-8294ba5ad7664ca4.js',
-=======
           url: '/_next/static/chunks/app/features/bookmarks/page-999f0065a2113899.js',
           revision: '999f0065a2113899',
         },
@@ -97,7 +78,6 @@
         },
         {
           url: '/_next/static/chunks/app/features/surah/layout-8294ba5ad7664ca4.js',
->>>>>>> 20f7438e
           revision: '8294ba5ad7664ca4',
         },
         {
@@ -242,7 +222,7 @@
       'GET'
     ),
     e.registerRoute(
-      /^https:\/\/api\.quran\.com\/api\/v4\/(chapters|juzs|verses\/by_(chapter|juz|page))/,
+      /^https:\/\/api\.quran\.com\/api\/v4\/(chapters|juzs|verses\/by_(chapter|juz|page))\//,
       new e.NetworkFirst({
         cacheName: 'api-cache',
         plugins: [
