# Contributing

Thank you for your interest in contributing to this project!

## Setup

Copy `.env.example` to `.env` and adjust the values if necessary. The default configuration includes the Quran API base URL.

An `.nvmrc` file pins Node.js to version **20**. Run `nvm use` to match this version before contributing.

This project also provides an `.editorconfig` file. Ensure your editor respects
it so that files use UTF-8 encoding, two spaces for indentation, and always end
with a newline.

<<<<<<< HEAD
For the full workflow requirements, read [AGENTS.md](AGENTS.md).
=======
Install dependencies and initialize Git hooks with:

```bash
npm install
npx husky install
```
>>>>>>> d640e33a

## Running the Development Server

Start the development server with:

```bash
npm run dev
```

You can also use `yarn dev`, `pnpm dev`, or `bun dev`.

## Regenerating Data

Run the following script to download the latest surah and juz metadata:

```bash
npx ts-node scripts/fetchData.ts
```

This updates `data/surahs.json` and `data/juz.json`.

## Formatting and Linting

Before committing, format and lint the code:

```bash
npm run format
npm run lint
```

Husky runs `npm run check` automatically on every commit. If you want to run it
manually, execute:

```bash
npm run check
```

## Testing

Execute the test suite with:

```bash
npm test
```

## Continuous Integration

GitHub Actions run linting and tests automatically for every push and pull request. See [.github/workflows/ci.yml](.github/workflows/ci.yml) for details.

## Code of Conduct

Please read our [Code of Conduct](CODE_OF_CONDUCT.md) to understand the expectations for participants in this project.<|MERGE_RESOLUTION|>--- conflicted
+++ resolved
@@ -12,65 +12,8 @@
 it so that files use UTF-8 encoding, two spaces for indentation, and always end
 with a newline.
 
-<<<<<<< HEAD
-For the full workflow requirements, read [AGENTS.md](AGENTS.md).
-=======
 Install dependencies and initialize Git hooks with:
 
 ```bash
 npm install
-npx husky install
-```
->>>>>>> d640e33a
-
-## Running the Development Server
-
-Start the development server with:
-
-```bash
-npm run dev
-```
-
-You can also use `yarn dev`, `pnpm dev`, or `bun dev`.
-
-## Regenerating Data
-
-Run the following script to download the latest surah and juz metadata:
-
-```bash
-npx ts-node scripts/fetchData.ts
-```
-
-This updates `data/surahs.json` and `data/juz.json`.
-
-## Formatting and Linting
-
-Before committing, format and lint the code:
-
-```bash
-npm run format
-npm run lint
-```
-
-Husky runs `npm run check` automatically on every commit. If you want to run it
-manually, execute:
-
-```bash
-npm run check
-```
-
-## Testing
-
-Execute the test suite with:
-
-```bash
-npm test
-```
-
-## Continuous Integration
-
-GitHub Actions run linting and tests automatically for every push and pull request. See [.github/workflows/ci.yml](.github/workflows/ci.yml) for details.
-
-## Code of Conduct
-
-Please read our [Code of Conduct](CODE_OF_CONDUCT.md) to understand the expectations for participants in this project.+npx husky install